// Copyright (c) 2021 10X Genomics, Inc. All rights reserved.

// This file contains code to annotate a contig, in the sense of finding alignments
// to VDJ reference contigs.  Also to find CDR3 sequences.  And some related things.

use crate::refx::*;
use crate::transcript::*;
use align_tools::*;
use amino::*;
use bio::alignment::AlignmentOperation::*;
use debruijn::{dna_string::*, kmer::*, *};
use io_utils::{fwrite, fwriteln};
use itertools::*;
use serde::{Deserialize, Serialize};
use stats_utils::*;
use std::{
    cmp::{max, min},
    fs::File,
    io::{BufWriter, Write},
};
use string_utils::*;
use vdj_types::{VdjChain, VdjRegion};
use vector_utils::*;

// ▓▓▓▓▓▓▓▓▓▓▓▓▓▓▓▓▓▓▓▓▓▓▓▓▓▓▓▓▓▓▓▓▓▓▓▓▓▓▓▓▓▓▓▓▓▓▓▓▓▓▓▓▓▓▓▓▓▓▓▓▓▓▓▓▓▓▓▓▓▓▓▓▓▓▓▓▓▓▓▓▓
// START CODONS
// ▓▓▓▓▓▓▓▓▓▓▓▓▓▓▓▓▓▓▓▓▓▓▓▓▓▓▓▓▓▓▓▓▓▓▓▓▓▓▓▓▓▓▓▓▓▓▓▓▓▓▓▓▓▓▓▓▓▓▓▓▓▓▓▓▓▓▓▓▓▓▓▓▓▓▓▓▓▓▓▓▓

pub fn print_start_codon_positions(tig: &DnaString, log: &mut Vec<u8>) {
    let mut starts = Vec::<usize>::new();
    if tig.len() < 3 {
        return;
    }
    for i in 0..tig.len() - 3 {
        if have_start(&tig, i) {
            starts.push(i);
        }
    }
    fwriteln!(log, "start codons at {}", starts.iter().format(", "));
}

// ▓▓▓▓▓▓▓▓▓▓▓▓▓▓▓▓▓▓▓▓▓▓▓▓▓▓▓▓▓▓▓▓▓▓▓▓▓▓▓▓▓▓▓▓▓▓▓▓▓▓▓▓▓▓▓▓▓▓▓▓▓▓▓▓▓▓▓▓▓▓▓▓▓▓▓▓▓▓▓▓▓
// ASSIGN CHAIN TYPE
// ▓▓▓▓▓▓▓▓▓▓▓▓▓▓▓▓▓▓▓▓▓▓▓▓▓▓▓▓▓▓▓▓▓▓▓▓▓▓▓▓▓▓▓▓▓▓▓▓▓▓▓▓▓▓▓▓▓▓▓▓▓▓▓▓▓▓▓▓▓▓▓▓▓▓▓▓▓▓▓▓▓

// Assign a chain type to a given DNA sequence b.
//
// The chain type is either -1, meaning unassigned, or an index into the vector
// "IGH","IGK","IGL","TRA","TRB","TRD","TRG"
// representing a forward alignment to the chain type, or 7 + such an index,
// representing a reverse alignment.
//
// This takes as input the sequence b, plus the following auxiliary data
// structures:
// * a 20-mer kmer lookup table for the VDJ reference sequences,
//   both TCR and BCR;
// * a classification vector that assigns each reference sequence to either a
//   chain type index or -1.
//
// ◼ Ns are incorrectly handled.  See lena 100349 for lots of examples.

pub fn chain_type(
    b: &DnaString,
    rkmers_plus_full_20: &Vec<(Kmer20, i32, i32)>,
    rtype: &Vec<i32>,
) -> i8 {
    let n = 7;
    let k = 20;
    if b.len() < k {
        return -1 as i8;
    }
    let mut count_this = vec![0; 2 * n];
    let brc = b.rc();
    for l in 0..b.len() - k + 1 {
        let mut is_type = vec![false; 2 * n];
        for pass in 0..2 {
            let mut z = 0;
            if pass == 1 {
                z = n;
            }
            let x: Kmer20;
            if pass == 0 {
                x = b.get_kmer(l);
            } else {
                x = brc.get_kmer(l);
            }
            let low = lower_bound1_3(&rkmers_plus_full_20, &x) as usize;
            for j in low..rkmers_plus_full_20.len() {
                if rkmers_plus_full_20[j].0 != x {
                    break;
                }
                let t = rkmers_plus_full_20[j].1 as usize;
                if rtype[t] >= 0 {
                    is_type[z + rtype[t] as usize] = true;
                }
            }
        }
        let mut nt = 0;
        for l in 0..2 * n {
            if is_type[l] {
                nt += 1;
            }
        }
        if nt == 1 {
            for l in 0..2 * n {
                if is_type[l] {
                    count_this[l] += 1;
                }
            }
        }
    }
    // let m = count_this.max();
    let mut m = 0;
    for l in 0..2 * n {
        m = max(m, count_this[l]);
    }
    let mut best = 0;
    for l in 0..2 * n {
        if count_this[l] == m {
            best = l;
        }
    }
    reverse_sort(&mut count_this);
    if count_this[0] > count_this[1] {
        best as i8
    } else {
        -1 as i8
    }
}

// ▓▓▓▓▓▓▓▓▓▓▓▓▓▓▓▓▓▓▓▓▓▓▓▓▓▓▓▓▓▓▓▓▓▓▓▓▓▓▓▓▓▓▓▓▓▓▓▓▓▓▓▓▓▓▓▓▓▓▓▓▓▓▓▓▓▓▓▓▓▓▓▓▓▓▓▓▓▓▓▓▓
// ANNOTATE SEQUENCES
// ▓▓▓▓▓▓▓▓▓▓▓▓▓▓▓▓▓▓▓▓▓▓▓▓▓▓▓▓▓▓▓▓▓▓▓▓▓▓▓▓▓▓▓▓▓▓▓▓▓▓▓▓▓▓▓▓▓▓▓▓▓▓▓▓▓▓▓▓▓▓▓▓▓▓▓▓▓▓▓▓▓

// Given a DnaString, enumerate matches to reference sequences.  Matches are
// defined to be gap-free alignments seeded on 12-mer matches, with mismatches
// allowed in the following cases:
//
// 1. Given two successive maximal perfect matches of length >= 12 having the same
//    offset, mismatches are allowed between them, so long as the error rate for
//    the extended match is at most 10%.
//
// 2. We always allow extension over a single mismatch so long as 5 perfectly
//    matching bases follow.
//
// However, we require a 20-mer match except for J regions.
// (see below for details)
//
// The structure of the output is:
// { ( start on sequence, match length, ref tig, start on ref tig, mismatches ) }.

pub fn annotate_seq(
    b: &DnaString,
    refdata: &RefData,
    ann: &mut Vec<(i32, i32, i32, i32, i32)>,
    allow_weak: bool,
    allow_improper: bool,
    abut: bool,
) {
    let mut log = Vec::<u8>::new();
    annotate_seq_core(
        b,
        refdata,
        ann,
        allow_weak,
        allow_improper,
        abut,
        &mut log,
        false,
    );
}

fn print_alignx(log: &mut Vec<u8>, a: &(i32, i32, i32, i32, Vec<i32>), refdata: &RefData) {
    let t = a.2 as usize;
    let l = a.0;
    let len = a.1;
    let p = a.3;
    let mis = a.4.len();
    fwriteln!(
        log,
        "{}-{} ==> {}-{} on {} (mis={})",
        l,
        l + len,
        p,
        p + len,
        refdata.rheaders[t],
        mis
    );
}

pub fn annotate_seq_core(
    b: &DnaString,
    refdata: &RefData,
    ann: &mut Vec<(i32, i32, i32, i32, i32)>,
    allow_weak: bool,
    allow_improper: bool,
    abut: bool,
    log: &mut Vec<u8>,
    verbose: bool,
) {
    // Unpack refdata.

    let refs = &refdata.refs;
    let rheaders = &refdata.rheaders;
    let rkmers_plus = &refdata.rkmers_plus;

    // Heuristic constants.

    const K: usize = 12;
    const MIN_PERF_EXT: usize = 5;
    const MAX_RATE: f64 = 0.15;

    // Find maximal perfect matches of length >= 20, or 12 for J regions, so long
    // as we have extension to a 20-mer with only one mismatch.

    let mut perf = Vec::<(i32, i32, i32, i32)>::new();
    if b.len() < K {
        return;
    }
    for l in 0..(b.len() - K + 1) as usize {
        let x: Kmer12 = b.get_kmer(l);
        let low = lower_bound1_3(&rkmers_plus, &x) as usize;
        for r in low..rkmers_plus.len() {
            if rkmers_plus[r].0 != x {
                break;
            }
            let t = rkmers_plus[r as usize].1 as usize;
            let p = rkmers_plus[r as usize].2 as usize;
            if l > 0 && p > 0 && b.get(l - 1) == refs[t].get(p - 1) {
                continue;
            }
            let mut len = K;
            while l + len < b.len() && p + len < refs[t].len() {
                if b.get(l + len) != refs[t].get(p + len) {
                    break;
                }
                len += 1;
            }
            let mut ok = len >= 20;
            if !ok && allow_weak {
                let mut ext1 = len + 1;
                let mut lx = l as i32 - 2;
                let mut px = p as i32 - 2;
                while lx >= 0 && px >= 0 {
                    if b.get(lx as usize) != refs[t].get(px as usize) {
                        break;
                    }
                    ext1 += 1;
                    lx -= 1;
                    px -= 1;
                }
                let mut ext2 = len + 1;
                let mut lx = l + len + 1;
                let mut px = p + len + 1;
                while lx < b.len() && px < refs[t].len() {
                    if b.get(lx) != refs[t].get(px) {
                        break;
                    }
                    ext2 += 1;
                    lx += 1;
                    px += 1;
                }
                if ext1 >= 20 || ext2 >= 20 {
                    ok = true;
                }
            }
            if ok {
                perf.push((t as i32, p as i32 - l as i32, l as i32, len as i32));
            }
        }
    }
    perf.sort();

    // Merge perfect matches.  We track the positions on b of mismatches.
    // semi = {(t, off, pos on b, len, positions on b of mismatches)}
    // where off = pos on ref - pos on b

    let mut semi = Vec::<(i32, i32, i32, i32, Vec<i32>)>::new();
    let mut i = 0;
    while i < perf.len() {
        let j = next_diff12_4(&perf, i as i32);
        let (t, off) = (perf[i].0, perf[i].1);
        let mut join = vec![false; j as usize - i];
        let mut mis = Vec::<Vec<i32>>::new();
        for _k in i..j as usize {
            mis.push(Vec::<i32>::new());
        }
        for k in i..j as usize - 1 {
            let (l1, len1) = (perf[k].2, perf[k].3);
            let (l2, len2) = (perf[k + 1].2, perf[k + 1].3);
            for z in l1 + len1..l2 {
                if b.get(z as usize) != refs[t as usize].get((z + off) as usize) {
                    mis[k - i].push(z);
                }
            }

            // XXX:
            // println!( "\ntrying merge" );
            // printme!( t, l1, l2, len1, len2, mis[k-i].len() );

            if mis[k - i].len() as f64 / (l2 + len2 - l1) as f64 <= MAX_RATE {
                join[k - i] = true;
            }
        }
        let mut k1 = i;
        while k1 < j as usize {
            // let mut k2 = k1 + 1;
            let mut k2 = k1;
            let mut m = Vec::<i32>::new();
            // m.append( &mut mis[k1-i].clone() );
            while k2 < j as usize {
                // if !join[k2-i-1] { break; }
                if !join[k2 - i] {
                    break;
                }
                m.append(&mut mis[k2 - i].clone());
                k2 += 1;
            }
            semi.push((t, off, perf[k1].2, perf[k2].2 + perf[k2].3 - perf[k1].2, m));
            k1 = k2 + 1;
        }
        i = j as usize;
    }

    // Extend backwards and then forwards.

    for i in 0..semi.len() {
        let t = semi[i].0;
        let off = semi[i].1;
        let mut l = semi[i].2;
        let mut len = semi[i].3;
        let mut mis = semi[i].4.clone();
        while l > MIN_PERF_EXT as i32 && l + off > MIN_PERF_EXT as i32 {
            let mut ok = true;
            for j in 0..MIN_PERF_EXT {
                if b.get((l - j as i32 - 2) as usize)
                    != refs[t as usize].get((l + off - j as i32 - 2) as usize)
                {
                    ok = false;
                }
            }
            if !ok {
                break;
            }
            mis.push(l - 1);
            l -= MIN_PERF_EXT as i32 + 1;
            len += MIN_PERF_EXT as i32 + 1;
            while l > 0 && l + off > 0 {
                if b.get(l as usize - 1) != refs[t as usize].get((l + off - 1) as usize) {
                    break;
                }
                l -= 1;
                len += 1;
            }
        }
        while l + len < (b.len() - MIN_PERF_EXT) as i32
            && l + len + off < (refs[t as usize].len() - MIN_PERF_EXT) as i32
        {
            let mut ok = true;
            for j in 0..MIN_PERF_EXT {
                if b.get((l + len + j as i32 + 1) as usize)
                    != refs[t as usize].get((l + off + len + j as i32 + 1) as usize)
                {
                    ok = false;
                }
            }
            if !ok {
                break;
            }
            mis.push(l + len);
            len += MIN_PERF_EXT as i32 + 1;
            while l + len < b.len() as i32 && l + off + len < refs[t as usize].len() as i32 {
                if b.get((l + len) as usize) != refs[t as usize].get((l + off + len) as usize) {
                    break;
                }
                len += 1;
            }
        }
        semi[i].2 = l;
        semi[i].3 = len;
        semi[i].4 = mis;
    }
    for i in 0..semi.len() {
        semi[i].4.sort();
    }

    // Add some 40-mers with the same offset having <= 6 mismatches.
    // semi = {(t, off, pos on b, len, positions on b of mismatches)}
    // where off = pos on ref - pos on b
    //
    // Note that implementation is asymmetric: we don't look to the right of p2, not for
    // any particularly good reason.
    //
    // This was added to get the heavy chain V segment of the mouse A20 cell line to be annotated.
    // This is dubious because the cell line is ~30 years old and of uncertain ancestry.  Thus
    // we're not sure if it arose from supported mouse strains or if the V segment might have
    // been corrupted during the growth of the cell line.  The A20 heavy chain V differs by 20%
    // from the reference.

    let mut i = 0;
    while i < semi.len() {
        let mut j = i + 1;
        let t = semi[i].0;
        let off = semi[i].1;
        while j < semi.len() {
            if semi[j].0 != t || semi[j].1 != off {
                break;
            }
            j += 1;
        }
        const L: i32 = 40;
        const MAX_DIFFS: usize = 6;
        let p1 = off + semi[i].2;
        // let p2 = off + semi[j-1].2 + semi[j-1].3;
        if -off >= 0 && p1 - off <= b.len() as i32 {
            for p in 0..p1 - L {
                let l = p - off;
                let mut diffs = 0;
                for m in 0..L {
                    if b.get((l + m) as usize) != refs[t as usize].get((p + m) as usize) {
                        diffs += 1;
                        if diffs > MAX_DIFFS {
                            break;
                        }
                    }
                }
                if diffs <= MAX_DIFFS {
                    let mut x = Vec::<i32>::new();
                    for m in 0..L {
                        if b.get((l + m) as usize) != refs[t as usize].get((p + m) as usize) {
                            x.push(l + m);
                        }
                    }
                    semi.push((t, off, p - off, L, x));
                    break;
                }
            }
        }
        i = j;
    }
    semi.sort();

    // Allow extension over some mismatches on right if it gets us to the end on
    // the reference.  Ditto for left.
    // ◼ Not documented above.

    if allow_weak {
        let max_mis = 5;
        for i in 0..semi.len() {
            let t = semi[i].0;
            let off = semi[i].1;
            let l = semi[i].2;
            let mut len = semi[i].3;
            let mut mis = semi[i].4.clone();
            let mut mis_count = 0;
            while l + len < b.len() as i32 && l + len + off < refs[t as usize].len() as i32 {
                if b.get((l + len as i32) as usize)
                    != refs[t as usize].get((l + off + len as i32) as usize)
                {
                    mis.push(l + len);
                    mis_count += 1;
                }
                len += 1;
            }
            if mis_count <= max_mis && l + len + off == refs[t as usize].len() as i32 {
                semi[i].3 = len;
                semi[i].4 = mis;
            }
        }
        for i in 0..semi.len() {
            let t = semi[i].0;
            let off = semi[i].1;
            let mut l = semi[i].2;
            let mut len = semi[i].3;
            let mut mis = semi[i].4.clone();
            let mut mis_count = 0;
            while l > 0 && l + off > 0 {
                if b.get((l - 1 as i32) as usize)
                    != refs[t as usize].get((l + off - 1 as i32) as usize)
                {
                    mis.push(l - 1);
                    mis_count += 1;
                }
                l -= 1;
                len += 1;
            }
            if mis_count <= max_mis && l + off == 0 {
                semi[i].2 = l;
                semi[i].3 = len;
                semi[i].4 = mis;
            }
        }
        for i in 0..semi.len() {
            semi[i].4.sort();
        }
    }

    // Extend between match blocks.
    // ◼ This is pretty crappy.  What we should do instead is arrange the initial
    // ◼ extension between match blocks so it can be iterated.

    let mut to_delete = vec![false; semi.len()];
    for i1 in 0..semi.len() {
        let t1 = semi[i1].0;
        if t1 < 0 {
            continue;
        }
        let off1 = semi[i1].1;
        let (l1, len1) = (semi[i1].2, semi[i1].3);
        let mis1 = semi[i1].4.clone();
        for i2 in 0..semi.len() {
            let t2 = semi[i2].0;
            let off2 = semi[i2].1;
            if t2 != t1 || off2 != off1 {
                continue;
            }
            let (l2, len2) = (semi[i2].2, semi[i2].3);
            if l1 + len1 >= l2 {
                continue;
            }
            let mis2 = semi[i2].4.clone();
            let mut mis3 = Vec::<i32>::new();
            for l in l1 + len1..l2 {
                if b.get(l as usize) != refs[t1 as usize].get((l + off1) as usize) {
                    mis3.push(l);
                }
            }
            let nmis = mis1.len() + mis2.len() + mis3.len();
            if nmis as f64 / ((l2 + len2) - l1) as f64 > MAX_RATE {
                continue;
            }
            semi[i1].3 = (l2 + len2) - l1;
            semi[i1].4.append(&mut mis3);
            semi[i1].4.append(&mut mis2.clone());
            semi[i2].0 = -1 as i32;
            to_delete[i2] = true;
        }
    }
    erase_if(&mut semi, &to_delete);

    // Transform to create annx, having structure:
    // { ( sequence start, match length, ref tig, ref tig start, {mismatches} ) }.

    let mut annx = Vec::<(i32, i32, i32, i32, Vec<i32>)>::new();
    for x in semi.iter() {
        annx.push((x.2, x.3, x.0, x.2 + x.1, x.4.clone()));
    }
    unique_sort(&mut annx);

    // Delete matches that are 'too improper'.

    if !allow_improper {
        let mut to_delete: Vec<bool> = vec![false; annx.len()];
        for i in 0..annx.len() {
            let tmp = annx[i].0;
            annx[i].0 = annx[i].2;
            annx[i].2 = tmp;
            let tmp = annx[i].1;
            annx[i].1 = annx[i].3;
            annx[i].3 = tmp;
        }
        annx.sort();
        let mut i1 = 0;
        loop {
            if i1 == annx.len() {
                break;
            }
            let j1 = next_diff1_5(&annx, i1 as i32);
            let mut min_imp = 1000000000;
            for k in i1..j1 as usize {
                let imp = min(annx[k].1, annx[k].2);
                min_imp = min(imp, min_imp);
            }
            const MAX_IMP: i32 = 60;
            if min_imp > MAX_IMP {
                for k in i1..j1 as usize {
                    to_delete[k] = true;
                }
            }
            i1 = j1 as usize;
        }
        erase_if(&mut annx, &to_delete);
        for i in 0..annx.len() {
            let tmp = annx[i].0;
            annx[i].0 = annx[i].2;
            annx[i].2 = tmp;
            let tmp = annx[i].1;
            annx[i].1 = annx[i].3;
            annx[i].3 = tmp;
        }
        annx.sort();
    }

    // Log alignments.

    if verbose {
        fwriteln!(log, "\nINITIAL ALIGNMENTS\n");
        for i in 0..annx.len() {
            print_alignx(log, &annx[i], &refdata);
        }
    }

    // Amongst V segments starting at zero on the V segment, if some start with
    // a start codon, delete the others.

    let mut have_starter = false;
    for i in 0..annx.len() {
        let t = annx[i].2 as usize;
        if !rheaders[t].contains("segment") && refdata.is_v(t) && annx[i].3 == 0 {
            let p = annx[i].0 as usize;
            if b.get(p) == 0 // A
                && b.get(p+1) == 3 // T
                && b.get(p+2) == 2
            {
                // G
                have_starter = true;
            }
        }
    }
    if have_starter {
        let mut to_delete: Vec<bool> = vec![false; annx.len()];
        for i in 0..annx.len() {
            let t = annx[i].2 as usize;
            if !rheaders[t].contains("segment") && refdata.is_v(t) && annx[i].3 == 0 {
                let p = annx[i].0 as usize;
                if !(b.get(p) == 0 && b.get(p + 1) == 3 && b.get(p + 2) == 2) {
                    to_delete[i] = true;
                }
            }
        }
        erase_if(&mut annx, &to_delete);
    }

    // Log alignments.

    if verbose {
        fwriteln!(log, "\nALIGNMENTS ONE\n");
        for i in 0..annx.len() {
            print_alignx(log, &annx[i], &refdata);
        }
    }

    // Remove inferior matches of the edge.  Two alignments are compared if the
    // length of their overlap on the contig is at least 85% of one of the alignment
    // lengths len1 and len2.  We compute the mismatch rates r1 and r2 between the
    // overlap interval and the respective references.  The first alignment wins if
    // at least one of the following happens:
    // 1. len1  > len2 and r1 <= r2
    // 2. len1 >= len2 and r2 <  r2
    // 3. len1 >= 1.5 * len2.
    //
    // Modified: multiple aligns of the same V segment are now group together in
    // the calculation.   And add indel penalty.
    //
    // ◼ For efficiency, inner loop should check to see if already deleted.

    let mut to_delete: Vec<bool> = vec![false; annx.len()];
    let mut ts = Vec::<(usize, usize)>::new(); // { ( contig index, annx index ) }
    for i in 0..annx.len() {
        ts.push((annx[i].2 as usize, i));
    }
    ts.sort();
    let mut i1 = 0;
    while i1 < ts.len() {
        let j1 = next_diff1_2(&ts, i1 as i32) as usize;
        let mut tlen1 = 0;
        for k in i1..j1 {
            tlen1 += annx[ts[k].1].1;
        }
        let mut i2 = 0;
        while i2 < ts.len() {
            let j2 = next_diff1_2(&ts, i2 as i32) as usize;
            let mut tlen2 = 0;
            for k in i2..j2 {
                tlen2 += annx[ts[k].1].1;
            }
            let (mut m1, mut m2) = (0, 0);
            let mut over = 0 as i64;
            let mut offsets1 = Vec::<i32>::new();
            let mut offsets2 = Vec::<i32>::new();
            for k1 in i1..j1 {
                let u1 = ts[k1].1;
                offsets1.push(annx[u1].0 - annx[u1].3);
            }
            for k2 in i2..j2 {
                let u2 = ts[k2].1;
                offsets2.push(annx[u2].0 - annx[u2].3);
            }
            offsets1.sort();
            offsets2.sort();
            m1 += offsets1[offsets1.len() - 1] - offsets1[0];
            m2 += offsets2[offsets2.len() - 1] - offsets2[0];
            for k1 in i1..j1 {
                let u1 = ts[k1].1;
                let l1 = annx[u1].0;
                let len1 = annx[u1].1;
                for k2 in i2..j2 {
                    let u2 = ts[k2].1;
                    let l2 = annx[u2].0;
                    let len2 = annx[u2].1;
                    let start = max(l1, l2);
                    let stop = min(l1 + len1, l2 + len2);
                    if !(start < stop) {
                        continue;
                    }
                    over += stop as i64;
                    over -= start as i64;
                    for x in annx[u1].4.iter() {
                        if *x >= start && *x < stop {
                            m1 += 1;
                        }
                    }
                    for x in annx[u2].4.iter() {
                        if *x >= start && *x < stop {
                            m2 += 1;
                        }
                    }
                }
            }

            // Get mismatch rates.

            let (r1, r2) = (m1 as f64 / tlen1 as f64, m2 as f64 / tlen2 as f64);

            // Require that one of the intervals is at least 85% overlapped.

            const MIN_OVERLAP_FRAC: f64 = 0.85;
            if over as f64 / (min(tlen1, tlen2) as f64) >= MIN_OVERLAP_FRAC {
                // Decide if the second match is inferior.

                if (tlen1 > tlen2 && r1 <= r2)
                    || (tlen1 >= tlen2 && r1 < r2)
                    || tlen1 as f64 >= 1.5 * tlen2 as f64
                {
                    if verbose {
                        fwriteln!(
                            log,
                            "\nsee tlen1 = {}, tlen2 = {}, m1 = {}, m2 = {}, \
                             r1 = {:.3}, r2 = {:.3}\nthis alignment",
                            tlen1,
                            tlen2,
                            m1,
                            m2,
                            r1,
                            r2
                        );
                        for k in i1..j1 {
                            let t = ts[k].0;
                            let u = ts[k].1;
                            let l = annx[u].0;
                            let len = annx[u].1;
                            let p = annx[u].3;
                            let mis = annx[u].4.len();
                            fwriteln!(
                                log,
                                "{}-{} ==> {}-{} on {}(mis={})",
                                l,
                                l + len,
                                p,
                                p + len,
                                rheaders[t],
                                mis
                            );
                        }
                        fwriteln!(log, "beats this alignment");
                        for k in i2..j2 {
                            let t = ts[k].0;
                            let u = ts[k].1;
                            let l = annx[u].0;
                            let len = annx[u].1;
                            let p = annx[u].3;
                            let mis = annx[u].4.len();
                            fwriteln!(
                                log,
                                "{}-{} ==> {}-{} on {}(mis={})",
                                l,
                                l + len,
                                p,
                                p + len,
                                rheaders[t],
                                mis
                            );
                        }
                    }
                    for k in i2..j2 {
                        to_delete[ts[k].1] = true;
                    }
                }
            }
            i2 = j2;
        }
        i1 = j1;
    }
    erase_if(&mut annx, &to_delete);

    // Log alignments.

    if verbose {
        fwriteln!(log, "\nALIGNMENTS TWO\n");
        for i in 0..annx.len() {
            print_alignx(log, &annx[i], &refdata);
        }
    }

    // If there are two alignments to a particular V region, or a UTR, try to edit
    // them so that their start/stop position abut perfect on one side (either the
    // contig or the reference), and do not overlap on the other side, thus
    // exhibiting an indel.
    // ◼ The approach to answering this seems very inefficient.
    // ◼ When this was moved here, some UTR alignments disappeared.

    if abut {
        let mut to_delete: Vec<bool> = vec![false; annx.len()];
        for i1 in 0..annx.len() {
            let t1 = annx[i1].2 as usize;
            if rheaders[t1].contains("segment") {
                continue;
            }
            if !refdata.is_u(t1) && !refdata.is_v(t1) {
                continue;
            }
            for i2 in 0..annx.len() {
                if i2 == i1 || annx[i2].2 as usize != t1 {
                    continue;
                }
                let t2 = annx[i2].2 as usize;
                let (l1, mut l2) = (annx[i1].0 as usize, annx[i2].0 as usize);
                if l1 >= l2 {
                    continue;
                }
                let (mut len1, mut len2) = (annx[i1].1 as usize, annx[i2].1 as usize);
                if l1 + len1 > l2 + len2 {
                    continue;
                }
                let (p1, mut p2) = (annx[i1].3 as usize, annx[i2].3 as usize);
                let (start1, stop1) = (l1 as usize, (l2 + len2) as usize);
                let (start2, stop2) = (p1 as usize, (p2 + len2) as usize);
                if !(start1 < stop1 && start2 < stop2) {
                    continue;
                }
                let b1 = b.slice(start1, stop1).to_owned();
                let b2 = refs[t1].slice(start2, stop2).to_owned();
                let a = affine_align(&b1, &b2);
                let mut del = Vec::<(usize, usize, usize)>::new();
                let mut ins = Vec::<(usize, usize, usize)>::new();
                let ops = &a.operations;
                let mut i = 0;
                let (mut z1, mut z2) = (l1 + a.xstart, p1 + a.ystart);
                if a.ystart > 0 {
                    continue;
                }
                let mut matches = 0;
                while i < ops.len() {
                    let mut opcount = 1;
                    while i + opcount < ops.len()
                        && (ops[i] == Del || ops[i] == Ins)
                        && ops[i] == ops[i + opcount]
                    {
                        opcount += 1;
                    }
                    match ops[i] {
                        Match => {
                            matches += 1;
                            z1 += 1;
                            z2 += 1;
                        }
                        Subst => {
                            z1 += 1;
                            z2 += 1;
                        }
                        Del => {
                            del.push((z1, z2, opcount));
                            if verbose {
                                fwriteln!(log, "\nsee del[{}]", opcount);
                            }
                            z2 += opcount;
                        }
                        Ins => {
                            ins.push((z1, z2, opcount));
                            if verbose {
                                fwriteln!(log, "\nsee ins[{}]", opcount);
                            }
                            z1 += opcount;
                        }
                        Xclip(d) => {
                            z1 += d;
                        }
                        Yclip(d) => {
                            z2 += d;
                        }
                    }
                    i += opcount;
                }
                if verbose {
                    fwriteln!(log, "\ntrying to merge\n{}\n{}", rheaders[t1], rheaders[t2]);
                    fwriteln!(log, "|del| = {}, |ins| = {}", del.len(), ins.len());
                }
                if del.solo() && ins.len() == 0 {
                    let (l, p, n) = (del[0].0, del[0].1, del[0].2);
                    if n != (p2 + len2 - p1) - (l2 + len2 - l1) {
                        continue;
                    }
                    len1 = l - l1;
                    if len1 >= matches {
                        continue;
                    }
                    len2 = l2 + len2 - l1 - len1;
                    l2 = l;
                    p2 = p + n;
                }
                if del.len() == 0 && ins.solo() {
                    let (l, p, n) = (ins[0].0, ins[0].1, ins[0].2);
                    // ◼ This is buggy.  It fails if overflow detection is on.
                    if n + l1 + p2 != l2 + p1 {
                        continue;
                    }
                    len1 = l - l1;
                    if len1 >= matches {
                        continue;
                    }
                    len2 = p2 + len2 - p1 - len1;
                    l2 = l + n;
                    p2 = p;
                }
                if del.len() + ins.len() == 0 {
                    to_delete[i2] = true;
                    len1 = (annx[i2].0 + annx[i2].1 - annx[i1].0) as usize;
                    annx[i1].1 = len1 as i32;
                    annx[i1].4.truncate(0);
                    for j in 0..len1 {
                        if b.get(l1 + j) != refs[t1].get(p1 + j) {
                            annx[i1].4.push((l1 + j) as i32);
                        }
                    }
                }
                if del.len() + ins.len() == 1 {
                    annx[i2].0 = l2 as i32;
                    annx[i1].1 = len1 as i32;
                    annx[i2].1 = len2 as i32;
                    annx[i2].3 = p2 as i32;
                    annx[i1].4.truncate(0);
                    annx[i2].4.truncate(0);
                    for j in 0..len1 {
                        if b.get(l1 + j) != refs[t1].get(p1 + j) {
                            annx[i1].4.push((l1 + j) as i32);
                        }
                    }
                    for j in 0..len2 {
                        if b.get(l2 + j) != refs[t1].get(p2 + j) {
                            annx[i2].4.push((l2 + j) as i32);
                        }
                    }
                }
            }
        }
        erase_if(&mut annx, &to_delete);
    }

    // Log alignments.

    if verbose {
        fwriteln!(log, "\nALIGNMENTS THREE\n");
        for i in 0..annx.len() {
            print_alignx(log, &annx[i], &refdata);
        }
    }

    // Choose between segments if one clearly wins.  For this calculation, we
    // put UTR and V segments together.  The way the choice is made could be refined.
    //
    // ◼ At least in some cases, a better way of comparing errors would be to first
    // ◼ extend the alignments so that their endpoints on the contigs agree, to the
    // ◼ extent that this is possible.
    //
    // ◼ This code has not really been adequately tested to see if the right
    // ◼ choices are being made.
    //
    // ◼ Note danger with nonstandard references.
    //
    // ◼ Really should have ho_interval here.

    let mut combo = Vec::<(String, i32, usize)>::new();
    for i in 0..annx.len() {
        let t = annx[i].2 as usize;
        if !rheaders[t].contains("segment") {
            combo.push((
                refdata.name[t].clone() + "." + &refdata.transcript[t],
                refdata.id[t],
                i,
            ));
        }
    }
    combo.sort();
    //                     cov                 mis    locs        rstarts     mis_nutr
    let mut data = Vec::<(Vec<(usize, usize)>, usize, Vec<usize>, Vec<usize>, usize)>::new();
    let mut i = 0;
    while i < combo.len() {
        let j = next_diff1_3(&combo, i as i32) as usize;
        let mut cov = Vec::<(usize, usize)>::new();
        let mut mis = 0;
        let mut mis_nutr = 0;
        let mut locs = Vec::<usize>::new();
        let mut rstarts = Vec::<usize>::new();
        for k in i..j {
            locs.push(combo[k].2 as usize);
            let a = &annx[combo[k].2];
            rstarts.push(a.3 as usize);
            cov.push((a.0 as usize, (a.0 + a.1) as usize));
            mis += a.4.len();
            if !refdata.is_u(a.2 as usize) {
                mis_nutr += a.4.len();
            }
        }
        data.push((cov, mis, locs, rstarts, mis_nutr));
        i = j;
    }
    let mut to_delete = vec![false; annx.len()];
    let mut deleted = vec![false; data.len()];
    for i1 in 0..data.len() {
        if deleted[i1] {
            continue;
        }
        for i2 in 0..data.len() {
            if i2 == i1 {
                continue;
            }
            let t1 = annx[data[i1].2[0]].2 as usize;
            let t2 = annx[data[i2].2[0]].2 as usize;

            let mut same_class = false;
            if refdata.segtype[t1] == refdata.segtype[t2] {
                same_class = true;
            } else if refdata.is_v(t1) && refdata.is_u(t2) {
                same_class = true;
            } else if refdata.is_u(t1) && refdata.is_v(t2) {
                same_class = true;
            }
            if !same_class {
                continue;
            }

            // At this point we have two alignments, for which the reference sequence names
            // are the same, and for which either they both have the same segment type
            // (U, V, J, C), or else one is U and one is V.  Next we compare them, first
            // gathering information about UTRs.

            let name1 = &refdata.name[t1];
            let name2 = &refdata.name[t2];
            let (mut utr1, mut utr2) = (false, false);
            if refdata.is_v(t1) || refdata.is_u(t1) {
                utr1 = refdata.has_utr[name1];
                utr2 = refdata.has_utr[name2];
            }
            let (mut have_utr_align1, mut have_utr_align2) = (false, false);
            for j in data[i1].2.iter() {
                if refdata.is_u(annx[*j].2 as usize) {
                    have_utr_align1 = true;
                }
            }
            for j in data[i2].2.iter() {
                if refdata.is_u(annx[*j].2 as usize) {
                    have_utr_align2 = true;
                }
            }

            // Now find their mismatch positions.

            let n = b.len();
            let (mut mis1, mut mis2) = (vec![false; n], vec![false; n]);
            for j in data[i1].2.iter() {
                for p in annx[*j].4.iter() {
                    mis1[*p as usize] = true;
                }
            }
            for j in data[i2].2.iter() {
                for p in annx[*j].4.iter() {
                    mis2[*p as usize] = true;
                }
            }

            // Compute the fraction of i2 coverage that's outside i1 coverage.
            // ◼ This is horrendously inefficient.  Use ho intervals.

            let (mut cov1, mut cov2) = (vec![false; n], vec![false; n]);
            for j in 0..data[i1].0.len() {
                let t = annx[data[i1].2[j]].2;
                if utr2 || !refdata.is_u(t as usize) {
                    let x = &data[i1].0[j];
                    for m in x.0..x.1 {
                        cov1[m] = true;
                    }
                }
            }
            for j in 0..data[i2].0.len() {
                let t = annx[data[i2].2[j]].2;
                if utr1 || !refdata.is_u(t as usize) {
                    let x = &data[i2].0[j];
                    for m in x.0..x.1 {
                        cov2[m] = true;
                    }
                }
            }
            let (mut total1, mut total2) = (0, 0);
            for l in 0..n {
                if cov1[l] {
                    total1 += 1;
                }
            }
            for l in 0..n {
                if cov2[l] {
                    total2 += 1;
                }
            }

            // Same as above but always exclude UTRs.

            let (mut cov1_nu, mut cov2_nu) = (vec![false; n], vec![false; n]);
            for j in 0..data[i1].0.len() {
                let t = annx[data[i1].2[j]].2;
                if !refdata.is_u(t as usize) {
                    let x = &data[i1].0[j];
                    for m in x.0..x.1 {
                        cov1_nu[m] = true;
                    }
                }
            }
            for j in 0..data[i2].0.len() {
                let t = annx[data[i2].2[j]].2;
                if !refdata.is_u(t as usize) {
                    let x = &data[i2].0[j];
                    for m in x.0..x.1 {
                        cov2_nu[m] = true;
                    }
                }
            }
            let (mut total1_nu, mut total2_nu) = (0, 0);
            for l in 0..n {
                if cov1_nu[l] {
                    total1_nu += 1;
                }
            }
            for l in 0..n {
                if cov2_nu[l] {
                    total2_nu += 1;
                }
            }

            // Compute amount shared.

            let mut share = 0;
            for l in 0..n {
                if cov1[l] && cov2[l] {
                    share += 1;
                }
            }
            let outside1 = percent_ratio(total1 - share, total1);
            let outside2 = percent_ratio(total2 - share, total2);

            // Find the number of mismatches in the overlap region.

            let (mut m1, mut m2) = (0, 0);
            for l in 0..n {
                if cov1[l] && cov2[l] {
                    if mis1[l] {
                        m1 += 1;
                    }
                    if mis2[l] {
                        m2 += 1;
                    }
                }
            }

            // Compute error rates.
            // ◼ This is incorrect in the case where the UTR has been excluded.
            // Added separate estimates with UTRs excluded.

            let err1 = percent_ratio(data[i1].1, total1);
            let err2 = percent_ratio(data[i2].1, total2);
            let err1_nu = percent_ratio(data[i1].4, total1_nu);
            let err2_nu = percent_ratio(data[i2].4, total2_nu);

            // Compute zstops.

            let (mut zstop1, mut zstop2) = (0, 0);
            for l in 0..data[i1].2.len() {
                let t = annx[data[i1].2[l] as usize].2 as usize;
                if refdata.is_v(t) {
                    if data[i1].3[l] == 0 || data[i1].0[l].0 == 0 {
                        zstop1 = max(zstop1, data[i1].0[l].1);
                    }
                }
            }
            for l in 0..data[i2].2.len() {
                let t = annx[data[i2].2[l] as usize].2 as usize;
                if refdata.is_v(t) {
                    if data[i2].3[l] == 0 || data[i2].0[l].0 == 0 {
                        zstop2 = max(zstop2, data[i2].0[l].1);
                    }
                }
            }

            // Decide if the first wins.  And symmetrize to prevent double
            // deletion.  Be very careful to respect this if editing!

            let (mut win1, mut win2) = (false, false);
            let c1 = m1 == m2 && !have_utr_align2 && err1_nu == err2_nu && outside1 > outside2;
            let c2 = m2 == m1 && !have_utr_align1 && err2_nu == err1_nu && outside2 > outside1;
            if zstop1 > zstop2 + 20 && (outside2 <= 10.0 || total2 - share <= 10) {
                win1 = true;
            } else if outside1 >= 10.0 && outside2 <= 1.0 && err1 - err2 <= 2.5 {
                win1 = true;
            } else if zstop1 == 0 && zstop2 > 0 {
            } else if outside2 <= 10.0 || total2 - share <= 10 {
                if m1 < m2
                    || (m1 == m2 && err1 < err2 && !c2)
                    || (m1 == m2 && err1 == err2 && outside1 > outside2)
                    || (m1 == m2 && err1 == err2 && outside1 == outside2 && t1 < t2)
                    || c1
                {
                    win1 = true;
                }
            }

            // Symmetrization.

            if zstop2 > zstop1 + 20 && (outside1 <= 10.0 || total1 - share <= 10) {
                win2 = true;
            } else if outside2 >= 10.0 && outside1 <= 1.0 && err2 - err1 <= 2.5 {
                win2 = true;
            } else if zstop2 == 0 && zstop1 > 0 {
            } else if outside1 <= 10.0 || total1 - share <= 10 {
                if m2 < m1
                    || (m2 == m1 && err2 < err1 && !c1)
                    || (m2 == m1 && err2 == err1 && outside2 > outside1)
                    || (m2 == m1 && err2 == err1 && outside2 == outside1 && t2 < t1)
                    || c2
                {
                    win2 = true;
                }
            }
            if win2 {
                win1 = false;
            }

            // Verbose logging.

            if verbose {
                fwriteln!(log, "\nCOMPARING");
                for l in 0..data[i1].2.len() {
                    let t = annx[data[i1].2[l] as usize].2 as usize;
                    let cov = &data[i1].0[l];
                    let mis = data[i1].1;
                    fwriteln!(
                        log,
                        "{}, cov = {}-{}, mis = {}",
                        rheaders[t],
                        cov.0,
                        cov.1,
                        mis
                    );
                }
                fwriteln!(log, "TO");
                for l in 0..data[i2].2.len() {
                    let t = annx[data[i2].2[l] as usize].2 as usize;
                    let cov = &data[i2].0[l];
                    let mis = data[i2].1;
                    fwriteln!(
                        log,
                        "{}, cov = {}-{}, mis = {}",
                        rheaders[t],
                        cov.0,
                        cov.1,
                        mis
                    );
                }
                fwriteln!(log, "zstop1 = {}, zstop2 = {}", zstop1, zstop2);
                fwriteln!(log, "m1 = {}, m2 = {}", m1, m2);
                fwriteln!(log, "err1 = {}, err2 = {}", err1, err2);
                fwriteln!(log, "err1_nu = {}, err2_nu = {}", err1_nu, err2_nu);
                fwriteln!(log, "utr1 = {}, utr2 = {}", utr1, utr2);
                fwriteln!(
                    log,
                    "have_utr_align1 = {}, have_utr_align2 = {}",
                    have_utr_align1,
                    have_utr_align2
                );
                fwriteln!(
                    log,
                    "total1 = {}, total2 = {}, share = {}",
                    total1,
                    total2,
                    share
                );
                fwriteln!(
                    log,
                    "outside1 = {:.1}%, outside2 = {:.1}%, \
                     total2 - share = {}, err1 = {:.1}%, err2 = {:.1}%",
                    outside1,
                    outside2,
                    total2 - share,
                    err1,
                    err2
                );
                fwriteln!(log, "win1 = {}, win2 = {}", win1, win2);
            }

            // Pick "randomly" in case of tie.  Unless we're comparing TRBC1 to TRBC2, and in
            // that case, do nothing.  This is needed because of the handling below of these
            // segments.

            if outside1 == 0.0
                && outside2 == 0.0
                && zstop1 == zstop2
                && m1 == m2
                && err1 == err2
                && t1 < t2
            {
                if refdata.name[t1] == "TRBC1".to_string()
                    && refdata.name[t2] == "TRBC2".to_string()
                {
                    continue;
                }
                if refdata.name[t2] == "TRBC1".to_string()
                    && refdata.name[t1] == "TRBC2".to_string()
                {
                    continue;
                }
                win1 = true;
            }

            // Make decision.

            if win1 {
                for l in data[i2].2.iter() {
                    to_delete[*l] = true;
                }
                deleted[i2] = true;
            }
        }
    }
    erase_if(&mut annx, &to_delete);

    // Log alignments.

    if verbose {
        fwriteln!(log, "\nALIGNMENTS FOUR\n");
        for i in 0..annx.len() {
            print_alignx(log, &annx[i], &refdata);
        }
    }

    // If two V segments are aligned starting at 0 on the reference and one
    // is aligned a lot further, it wins.

    let mut to_delete: Vec<bool> = vec![false; annx.len()];
    for i1 in 0..annx.len() {
        for i2 in 0..annx.len() {
            let (t1, t2) = (annx[i1].2 as usize, annx[i2].2 as usize);
            if rheaders[t1].contains("segment") || rheaders[t2].contains("segment") {
                continue;
            }
            if !refdata.is_v(t1) || !refdata.is_v(t2) {
                continue;
            }
            if t1 == t2 {
                continue;
            }
            let (len1, len2) = (annx[i1].1, annx[i2].1);
            let (p1, p2) = (annx[i1].3, annx[i2].3);
            if p1 > 0 {
                continue;
            }
            const MIN_EXT: i32 = 50;
            if (p2 > 0 && len1 >= len2) || (p2 == 0 && len1 >= len2 + MIN_EXT) {
                if verbose {
                    fwriteln!(log, "");
                    print_alignx(log, &annx[i1], &refdata);
                    fwriteln!(log, "beats");
                    print_alignx(log, &annx[i2], &refdata);
                }
                to_delete[i2] = true;
            }
        }
    }
    erase_if(&mut annx, &to_delete);

    // For IG, if we have a C segment that aligns starting at zero, and a V segment
    // that aligns, but no J segment, try to find a J segment alignment.  For now we
    // assume that the J aligns up to exactly the point where the C starts, or to
    // one base after.  We require that the last 20 bases of the J match with at
    // most 5 mismatches.

    let (mut igv, mut igj) = (false, false);
    let mut igc = -1 as i32;
    const J_TOT: i32 = 20;
    const J_MIS: i32 = 5;
    for i in 0..annx.len() {
        let t = annx[i].2 as usize;
        if rheaders[t].contains("segment") {
            continue;
        }
        let rt = refdata.rtype[t];
        if rt >= 0 && rt < 3 {
            if refdata.segtype[t] == "V".to_string() {
                igv = true;
            } else if refdata.segtype[t] == "J".to_string() {
                igj = true;
            } else {
                if refdata.segtype[t] == "C".to_string()
                    && annx[i].3 == 0
                    && annx[i].0 >= J_TOT
                    && refs[t].len() >= J_TOT as usize
                {
                    igc = annx[i].0;
                }
            }
        }
    }
    if igc >= 0 && igv && !igj {
        let mut best_t = -1 as i32;
        let mut best_mis = 1000000;
        let mut best_z = -1 as i32;
        for z in 0..2 {
            for l in 0..refdata.igjs.len() {
                let t = refdata.igjs[l];
                let n = refs[t].len();
                if n > igc as usize + z {
                    continue;
                }
                let i = igc as usize + z - n; // start of J on contig
                let (mut total, mut mis) = (0, 0);
                for j in (0..n).rev() {
                    total += 1;
                    if b.get(i + j) != refs[t].get(j) {
                        mis += 1;
                        if total <= J_TOT && mis > J_MIS {
                            break;
                        }
                    }
                }
                if total == n as i32 {
                    if mis < best_mis {
                        best_t = t as i32;
                        best_mis = mis;
                        best_z = z as i32;
                    }
                }
            }
        }
        if best_t >= 0 {
            let t = best_t as usize;
            let n = refs[t].len() as i32;
            let i = igc + best_z - n;
            let mut mis = Vec::<i32>::new();
            for j in 0..n {
                if b.get((i + j) as usize) != refs[t].get(j as usize) {
                    mis.push(i + j);
                }
            }
            annx.push((i, n, best_t, 0 as i32, mis));
            annx.sort();
        }
    }

    // If there is a D gene alignment that is from a different chain type than the V gene
    // alignment, delete it.

    let mut to_delete: Vec<bool> = vec![false; annx.len()];
    for i1 in 0..annx.len() {
        let t1 = annx[i1].2 as usize;
        if !rheaders[t1].contains("segment") && refdata.segtype[t1] == "D".to_string() {
            let mut have_v = false;
            for i2 in 0..annx.len() {
                let t2 = annx[i2].2 as usize;
                if !rheaders[t2].contains("segment") && refdata.segtype[t2] == "V".to_string() {
                    if refdata.rtype[t1] == refdata.rtype[t2] {
                        have_v = true;
                    }
                }
            }
            if !have_v {
                to_delete[i1] = true;
            }
        }
    }
    erase_if(&mut annx, &to_delete);

    // For IGH and TRB, if there is a V and J, but no D, look for a D that matches nearly perfectly
    // between them.  We consider only alignments having no indels.  The following conditions
    // are required:
    // 1. At most three mismatches.
    // 2. Excluding genes having the same name:
    //    (a) all others have more mismatches
    //    (b) all others have no more matches.

    let (mut v, mut d, mut j) = (false, false, false);
    let (mut vstop, mut jstart) = (0, 0);
    const VJTRIM: i32 = 10;
    let mut v_rtype = -2 as i32;
    for i in 0..annx.len() {
        let t = annx[i].2 as usize;
        if !rheaders[t].contains("segment") {
            let rt = refdata.rtype[t];
            if rt == 0 || rt == 4 {
                if refdata.segtype[t] == "V".to_string() {
                    v = true;
                    vstop = annx[i].0 + annx[i].1;
                    v_rtype = rt;
                } else if refdata.segtype[t] == "D".to_string() {
                    d = true;
                } else if refdata.segtype[t] == "J".to_string() {
                    j = true;
                    jstart = annx[i].0;
                }
            }
        }
    }
    if v && !d && j {
        let mut results = Vec::<(usize, usize, usize, String, usize, Vec<i32>)>::new();
        let start = max(0, vstop - VJTRIM);
        let stop = min(b.len() as i32, jstart + VJTRIM);
        const MAX_MISMATCHES: usize = 3;
        for t in refdata.ds.iter() {
            if refdata.rtype[*t] == v_rtype {
                let r = &refdata.refs[*t];
                for m in start..=stop - (r.len() as i32) {
                    let mut mismatches = Vec::<i32>::new();
                    for x in 0..r.len() {
                        if r.get(x) != b.get((m + x as i32) as usize) {
                            mismatches.push(x as i32);
                        }
                    }
                    let matches = r.len() - mismatches.len();
                    let mut gene = refdata.name[*t].clone();
                    if gene.contains('*') {
                        gene = gene.before("*").to_string();
                    }
                    results.push((mismatches.len(), matches, *t, gene, m as usize, mismatches));
                }
            }
        }
        results.sort();
        if !results.is_empty() && results[0].0 <= MAX_MISMATCHES {
            let mut to_delete = vec![false; results.len()];
            for i in 1..results.len() {
                if results[i].3 == results[0].3 {
                    to_delete[i] = true;
                }
            }
            erase_if(&mut results, &to_delete);
            if results.solo() || results[0].0 < results[1].0 {
                let mut best_matches = 0;
                for i in 0..results.len() {
                    best_matches = max(best_matches, results[i].1);
                }
                if results[0].1 == best_matches {
                    let t = results[0].2;
                    let r = results[0].0 + results[0].1;
                    let m = results[0].4;
                    annx.push((m as i32, r as i32, t as i32, 0, results[0].5.clone()));
                    annx.sort();
                }
            }
        }
    }

    // Log alignments.

    if verbose {
        fwriteln!(log, "\nALIGNMENTS FIVE\n");
        for i in 0..annx.len() {
            print_alignx(log, &annx[i], &refdata);
        }
    }

    // A J segment that goes up to its end beats any J segment that doesn't.
    // If they both go up to the end, choose.

    let mut to_delete: Vec<bool> = vec![false; annx.len()];
    for i1 in 0..annx.len() {
        for i2 in 0..annx.len() {
            let (t1, t2) = (annx[i1].2 as usize, annx[i2].2 as usize);
            if rheaders[t1].contains("segment") || rheaders[t2].contains("segment") {
                continue;
            }
            if !refdata.is_j(t1) || !refdata.is_j(t2) {
                continue;
            }
            let (len1, len2) = (annx[i1].1, annx[i2].1);
            let (l1, l2) = (annx[i1].0, annx[i2].0);
            let (p1, p2) = (annx[i1].3, annx[i2].3);
            if len1 + p1 == refs[t1].len() as i32 && len2 + p2 < refs[t2].len() as i32 {
                to_delete[i2] = true;
            }
            if len1 + p1 == refs[t1].len() as i32 && len2 + p2 == refs[t2].len() as i32 {
                let (mut mis1, mut mis2) = (0, 0);
                let mut y1 = refs[t1].len() as i32 - 1;
                let mut y2 = refs[t2].len() as i32 - 1;
                let (mut x1, mut x2) = (y1 + l1 - p1, y2 + l2 - p2);
                loop {
                    if b.get(x1 as usize) != refs[t1].get(y1 as usize) {
                        mis1 += 1;
                    }
                    if b.get(x2 as usize) != refs[t2].get(y2 as usize) {
                        mis2 += 1;
                    }
                    if x1 == 0 || y1 == 0 || x2 == 0 || y2 == 0 {
                        break;
                    }
                    x1 -= 1;
                    y1 -= 1;
                    x2 -= 1;
                    y2 -= 1;
                }
                if mis1 < mis2 || (mis1 == mis2 && t1 < t2) {
                    to_delete[i2] = true;
                }
            }
        }
    }
    erase_if(&mut annx, &to_delete);

    // Pick between C segments starting at zero.  And favor zero.

    let mut to_delete: Vec<bool> = vec![false; annx.len()];
    for i1 in 0..annx.len() {
        for i2 in 0..annx.len() {
            if i2 == i1 {
                continue;
            }
            let (t1, t2) = (annx[i1].2 as usize, annx[i2].2 as usize);
            if rheaders[t1].contains("segment") || rheaders[t2].contains("segment") {
                continue;
            }
            if !refdata.is_c(t1) || !refdata.is_c(t2) {
                continue;
            }
            let (l1, l2) = (annx[i1].0, annx[i2].0);
            let (p1, p2) = (annx[i1].3, annx[i2].3);
            if p1 > 0 {
                continue;
            }
            if p1 == 0 && p2 > 0 {
                to_delete[i2] = true;
            }
            let (mut mis1, mut mis2) = (0, 0);
            let (mut y1, mut y2) = (p1, p2);
            let (mut x1, mut x2) = (l1, l2);
            loop {
                if b.get(x1 as usize) != refs[t1].get(y1 as usize) {
                    mis1 += 1;
                }
                if b.get(x2 as usize) != refs[t2].get(y2 as usize) {
                    mis2 += 1;
                }
                x1 += 1;
                y1 += 1;
                x2 += 1;
                y2 += 1;
                if x1 == b.len() as i32 || y1 == refs[t1].len() as i32 {
                    break;
                }
                if x2 == b.len() as i32 || y2 == refs[t2].len() as i32 {
                    break;
                }
            }

            if mis1 == mis2 {
                if refdata.name[t1] == "TRBC1".to_string()
                    && refdata.name[t2] == "TRBC2".to_string()
                {
                    continue;
                }
                if refdata.name[t2] == "TRBC1".to_string()
                    && refdata.name[t1] == "TRBC2".to_string()
                {
                    continue;
                }
            }
            if mis1 < mis2 || (mis1 == mis2 && t1 < t2) {
                to_delete[i2] = true;
            }
        }
    }
    erase_if(&mut annx, &to_delete);

    // Pick between V segments starting at zero.  And favor zero.

    let mut nv = 0;
    for i in 0..annx.len() {
        let t = annx[i].2 as usize;
        if rheaders[t].contains("segment") {
            continue;
        }
        if refdata.is_v(t) {
            nv += 1;
        }
    }
    if nv == 2 {
        let mut to_delete: Vec<bool> = vec![false; annx.len()];
        for i1 in 0..annx.len() {
            for i2 in 0..annx.len() {
                let (t1, t2) = (annx[i1].2 as usize, annx[i2].2 as usize);
                if t2 == t1 {
                    continue;
                }
                if rheaders[t1].contains("segment") || rheaders[t2].contains("segment") {
                    continue;
                }
                if !refdata.is_v(t1) || !refdata.is_v(t2) {
                    continue;
                }
                let (l1, l2) = (annx[i1].0, annx[i2].0);
                let (p1, p2) = (annx[i1].3, annx[i2].3);
                if p1 > 0 {
                    continue;
                }
                if p2 > 0 {
                    to_delete[i2] = true;
                }
                let (mut mis1, mut mis2) = (0, 0);
                let (mut y1, mut y2) = (p1, p2);
                let (mut x1, mut x2) = (l1, l2);
                loop {
                    if b.get(x1 as usize) != refs[t1].get(y1 as usize) {
                        mis1 += 1;
                    }
                    if b.get(x2 as usize) != refs[t2].get(y2 as usize) {
                        mis2 += 1;
                    }
                    x1 += 1;
                    y1 += 1;
                    x2 += 1;
                    y2 += 1;
                    if x1 == b.len() as i32 || y1 == refs[t1].len() as i32 {
                        break;
                    }
                    if x2 == b.len() as i32 || y2 == refs[t2].len() as i32 {
                        break;
                    }
                }
                if mis1 < mis2 {
                    to_delete[i2] = true;
                }
            }
        }
        erase_if(&mut annx, &to_delete);
    }

    // Remove UTR annotations that have no matching V annotation.

    let mut to_delete: Vec<bool> = vec![false; annx.len()];
    let (mut u, mut v) = (Vec::<String>::new(), Vec::<String>::new());
    for i in 0..annx.len() {
        let t = annx[i].2 as usize;
        if !rheaders[t].contains("segment") {
            let name = rheaders[t].after("|").between("|", "|");
            if rheaders[t].contains("UTR") {
                u.push(name.to_string());
            }
            if rheaders[t].contains("V-REGION") {
                v.push(name.to_string());
            }
        }
    }
    v.sort();
    for i in 0..u.len() {
        if !bin_member(&v, &u[i]) {
            for j in 0..annx.len() {
                let t = annx[j].2 as usize;
                if !rheaders[t].contains("segment") {
                    let name = rheaders[t].after("|").between("|", "|");
                    if rheaders[t].contains("UTR") && u[i] == name {
                        to_delete[j] = true;
                    }
                }
            }
        }
    }
    erase_if(&mut annx, &to_delete);

    // Log alignments.

    if verbose {
        fwriteln!(log, "\nALIGNMENTS SIX\n");
        for i in 0..annx.len() {
            print_alignx(log, &annx[i], &refdata);
        }
    }

    // In light of the previous calculation, see if one V is aligned much better
    // than another V.  This is done by looking for simple indel events.
    // Probably will have to be generalized.

    let mut to_delete: Vec<bool> = vec![false; annx.len()];
    let mut vs = Vec::<(usize, usize)>::new();
    for i in 0..annx.len() {
        let t = annx[i].2 as usize;
        if !rheaders[t as usize].contains("V-REGION") {
            continue;
        }
        vs.push((t, i));
    }
    vs.sort();
    //                     len parts errs  index
    let mut score = Vec::<(i32, usize, usize, usize)>::new();
    let mut j = 0;
    let mut nonsimple = false;
    let mut have_split = false;
    let max_indel = 27;
    let min_len_gain = 100;
    while j < vs.len() {
        let k = next_diff1_2(&mut vs, j as i32) as usize;
        if k - j == 1 {
            score.push((annx[j].1, k - j, annx[j].4.len(), vs[j].1));
        } else if k - j == 2 {
            let (i1, i2) = (vs[j].1, vs[j + 1].1);
            let (a1, a2) = (&annx[i1], &annx[i2]);
            let mut simple = false;
            let (l1, p1, len1) = (a1.0, a1.3, a1.1);
            let (l2, p2, len2) = (a2.0, a2.3, a2.1);
            if l1 + len1 == l2
                && p1 + len1 < p2
                && (p2 - p1 - len1) % 3 == 0
                && p2 - p1 - len1 <= max_indel
            {
                simple = true;
            }
            if l1 + len1 < l2
                && p1 + len1 == p2
                && (l2 - l1 - len1) % 3 == 0
                && l2 - l1 - len1 <= max_indel
            {
                simple = true;
            }
            if simple {
                have_split = true;
                score.push((len1 + len2, k - j, a1.4.len() + a2.4.len(), vs[j].1));
            } else {
                nonsimple = true;
            }
        } else {
            nonsimple = true;
        }
        j = k;
    }
    if !nonsimple && score.duo() && have_split {
        reverse_sort(&mut score);
        if score[0].0 >= score[1].0 + min_len_gain && score[1].1 == 1 {
            to_delete[score[1].3] = true;
        }
    }
    erase_if(&mut annx, &to_delete);

    // Remove certain subsumed alignments.

    let mut to_delete: Vec<bool> = vec![false; annx.len()];
    for i1 in 0..annx.len() {
        for i2 in 0..annx.len() {
            if i2 == i1 || annx[i1].2 != annx[i2].2 {
                continue;
            }
            let (l1, l2) = (annx[i1].0, annx[i2].0);
            let (len1, len2) = (annx[i1].1, annx[i2].1);
            let (p1, p2) = (annx[i1].3, annx[i2].3);
            if l1 != l2 || p1 != p2 {
                continue;
            }
            if len1 > len2 {
                to_delete[i2] = true;
            }
        }
    }
    erase_if(&mut annx, &to_delete);

    // If we see TRBJ1 and not TRBJ2, delete any TRBC2.  And conversely.

    let mut to_delete: Vec<bool> = vec![false; annx.len()];
    let (mut j1, mut j2) = (false, false);
    for i in 0..annx.len() {
        let t = annx[i].2 as usize;
        if rheaders[t].contains("TRBJ1") {
            j1 = true;
        }
        if rheaders[t].contains("TRBJ2") {
            j2 = true;
        }
    }
    for i in 0..annx.len() {
        let t = annx[i].2 as usize;
        if j1 && !j2 && rheaders[t].contains("TRBC2") {
            to_delete[i] = true;
        }
        if !j1 && j2 && rheaders[t].contains("TRBC1") {
            to_delete[i] = true;
        }
    }
    erase_if(&mut annx, &to_delete);

    // Pick between equally performant Js and likewise for Cs.

    let mut to_delete = vec![false; annx.len()];
    for pass in 0..2 {
        for i1 in 0..annx.len() {
            let t1 = annx[i1].2;
            if pass == 1 {
                if !rheaders[t1 as usize].contains("J-REGION") {
                    continue;
                }
            } else {
                if !rheaders[t1 as usize].contains("C-REGION") {
                    continue;
                }
            }
            for i2 in 0..annx.len() {
                let t2 = annx[i2].2;
                if pass == 1 {
                    if !rheaders[t2 as usize].contains("J-REGION") {
                        continue;
                    }
                } else {
                    if !rheaders[t2 as usize].contains("C-REGION") {
                        continue;
                    }
                }
                let (l1, l2) = (annx[i1].0, annx[i2].0);
                let (len1, len2) = (annx[i1].1, annx[i2].1);
                if l1 != l2 || len1 != len2 {
                    continue;
                }
                let (p1, p2) = (annx[i1].3, annx[i2].3);
                if pass == 1 {
                    if p1 + len1 != refs[t1 as usize].len() as i32 {
                        continue;
                    }
                    if p2 + len2 != refs[t2 as usize].len() as i32 {
                        continue;
                    }
                } else if p1 > 0 || p2 > 0 {
                    continue;
                }
                if annx[i1].4.len() != annx[i2].4.len() {
                    continue;
                }
                if t1 < t2 {
                    to_delete[i2] = true;
                }
            }
        }
    }
    erase_if(&mut annx, &to_delete);

    // Pick between Cs.

    let mut to_delete = vec![false; annx.len()];
    for i1 in 0..annx.len() {
        let t1 = annx[i1].2;
        if !rheaders[t1 as usize].contains("C-REGION") {
            continue;
        }
        for i2 in 0..annx.len() {
            let t2 = annx[i2].2;
            if !rheaders[t2 as usize].contains("C-REGION") {
                continue;
            }
            let (l1, l2) = (annx[i1].0 as usize, annx[i2].0 as usize);
            let (len1, len2) = (annx[i1].1 as usize, annx[i2].1 as usize);
            // let (p1,p2) = (annx[i1].3,annx[i2].3);
            if l1 + len1 != l2 + len2 {
                continue;
            }
            if l1 + annx[i1].4.len() >= l2 + annx[i2].4.len() {
                continue;
            }
            to_delete[i2] = true;
        }
    }
    erase_if(&mut annx, &to_delete);

    // Again remove UTR annotations that have no matching V annotation.
    // ◼ DANGER with nonstandard references.
    // ◼ Note repetition.

    let mut to_delete: Vec<bool> = vec![false; annx.len()];
    let (mut u, mut v) = (Vec::<String>::new(), Vec::<String>::new());
    for i in 0..annx.len() {
        let t = annx[i].2 as usize;
        if !rheaders[t].contains("segment") {
            let name = rheaders[t].after("|").between("|", "|");
            if rheaders[t].contains("UTR") {
                u.push(name.to_string());
            }
            if rheaders[t].contains("V-REGION") {
                v.push(name.to_string());
            }
        }
    }
    v.sort();
    for i in 0..u.len() {
        if !bin_member(&v, &u[i]) {
            for j in 0..annx.len() {
                let t = annx[j].2 as usize;
                if !rheaders[t].contains("segment") {
                    let name = rheaders[t].after("|").between("|", "|");
                    if rheaders[t].contains("UTR") && u[i] == name {
                        to_delete[j] = true;
                    }
                }
            }
        }
    }
    erase_if(&mut annx, &to_delete);

    // Remove some subsumed extended annotations.

    let mut to_delete: Vec<bool> = vec![false; annx.len()];
    for i1 in 0..annx.len() {
        let l1 = annx[i1].0 as usize;
        let len1 = annx[i1].1 as usize;
        for i2 in 0..annx.len() {
            let t2 = annx[i2].2 as usize;
            let l2 = annx[i2].0 as usize;
            let len2 = annx[i2].1 as usize;
            if len2 >= len1 {
                continue;
            }
            if !rheaders[t2].contains("before") && !rheaders[t2].contains("after") {
                continue;
            }
            if l1 <= l2 && l1 + len1 >= l2 + len2 {
                to_delete[i2] = true;
            }
        }
    }
    erase_if(&mut annx, &to_delete);

    // Transform.

    ann.clear();
    for x in annx.iter() {
        ann.push((x.0, x.1, x.2, x.3, x.4.len() as i32));
    }
}

// ▓▓▓▓▓▓▓▓▓▓▓▓▓▓▓▓▓▓▓▓▓▓▓▓▓▓▓▓▓▓▓▓▓▓▓▓▓▓▓▓▓▓▓▓▓▓▓▓▓▓▓▓▓▓▓▓▓▓▓▓▓▓▓▓▓▓▓▓▓▓▓▓▓▓▓▓▓▓▓▓▓
// PRINT ANNOTATIONS
// ▓▓▓▓▓▓▓▓▓▓▓▓▓▓▓▓▓▓▓▓▓▓▓▓▓▓▓▓▓▓▓▓▓▓▓▓▓▓▓▓▓▓▓▓▓▓▓▓▓▓▓▓▓▓▓▓▓▓▓▓▓▓▓▓▓▓▓▓▓▓▓▓▓▓▓▓▓▓▓▓▓

// Print annotations, marking any V annotations that are out of frame.

pub fn print_some_annotations(
    refdata: &RefData,
    ann: &Vec<(i32, i32, i32, i32, i32)>,
    log: &mut Vec<u8>,
    verbose: bool,
) {
    let refs = &refdata.refs;
    let rheaders = &refdata.rheaders;
    if verbose {
        fwriteln!(log, "");
    }
    let mut vstart = Vec::<i32>::new();
    for l in 0..ann.len() {
        let estart = ann[l].0;
        let t = ann[l].2 as usize;
        let tstart = ann[l].3;
        if tstart == 0 && (rheaders[t].contains("V-REGION") || rheaders[t].contains("L+V")) {
            vstart.push(estart);
        }
    }
    for l in 0..ann.len() {
        let (estart, len) = (ann[l].0, ann[l].1);
        let t = ann[l].2 as usize;
        let tstart = ann[l].3;
        let mis = ann[l].4;
        fwrite!(
            log,
            "{}-{} ==> {}-{} on {} [len={}] (mis={})",
            estart,
            estart + len,
            tstart,
            tstart + len,
            rheaders[t],
            refs[t].len(),
            mis
        );
        if vstart.solo()
            && (rheaders[t].contains("V-REGION") || rheaders[t].contains("L+V"))
            && (estart - vstart[0] - tstart) % 3 != 0
        {
            fwrite!(log, " [SHIFT!]");
        }
        fwriteln!(log, "");
    }
}

pub fn print_annotations(
    b: &DnaString,
    refdata: &RefData,
    log: &mut Vec<u8>,
    allow_improper: bool,
    abut: bool,
    verbose: bool,
) {
    let mut ann = Vec::<(i32, i32, i32, i32, i32)>::new();
    annotate_seq_core(
        b,
        refdata,
        &mut ann,
        true,
        allow_improper,
        abut,
        log,
        verbose,
    );
    print_some_annotations(refdata, &ann, log, verbose);
}

// ▓▓▓▓▓▓▓▓▓▓▓▓▓▓▓▓▓▓▓▓▓▓▓▓▓▓▓▓▓▓▓▓▓▓▓▓▓▓▓▓▓▓▓▓▓▓▓▓▓▓▓▓▓▓▓▓▓▓▓▓▓▓▓▓▓▓▓▓▓▓▓▓▓▓▓▓▓▓▓▓▓
// CDR3
// ▓▓▓▓▓▓▓▓▓▓▓▓▓▓▓▓▓▓▓▓▓▓▓▓▓▓▓▓▓▓▓▓▓▓▓▓▓▓▓▓▓▓▓▓▓▓▓▓▓▓▓▓▓▓▓▓▓▓▓▓▓▓▓▓▓▓▓▓▓▓▓▓▓▓▓▓▓▓▓▓▓

// Given a DNA sequence, return a CDR3 sequence in it (if found), its start
// position on the DNA sequence, and left and right scores (see below).  The CDR3
// sequence is an amino acid sequence having length at least 5, starting with
// a C, and not containing a stop codon.
//
// NOTE THAT THE RIGHT MOTIF OVERLAPS THE CDR3 BY THREE AMINO ACIDS!
//
// In addition, we score the CDR3 and flanking sequences versus left and right
// motifs, and require a minimum score to pass.  These motifs were derived by
// appropriately stacking up V and J segments and looking for high multiplicity
// amino acids at given positions (see jcon.rs).
//
// If more than one CDR3 sequence is found, we first reduce to those having the
// highest score.  Then we choose the ones having the greatest start position.
// Finally we pick the longest motif.
//
// ◼ The interpretation of the tig slice is ugly.  See comments at
// ◼ get_cdr3_using_ann.

pub fn cdr3_motif_left() -> Vec<Vec<u8>> {
    vec![
        b"LQPEDSAVYY".to_vec(),
        b"VEASQTGTYF".to_vec(),
        b"ATSGQASLYL".to_vec(),
    ]
}
pub fn cdr3_motif_right() -> Vec<Vec<u8>> {
    vec![b"LTFG.GTRVTV".to_vec(), b"LIWG.GSKLSI".to_vec()]
}

pub fn cdr3_min_len() -> usize {
    5
}

pub fn get_cdr3(tig: &DnaStringSlice, cdr3: &mut Vec<(usize, Vec<u8>, usize, usize)>) {
    const MIN_TOTAL_CDR3_SCORE: usize = 10; // about as high as one can go
    let (left, right) = (cdr3_motif_left(), cdr3_motif_right());
    cdr3.clear();
    let x = tig.to_owned().to_ascii_vec();
    for i in 0..3 {
        // go through three frames
        let a = aa_seq(&x, i);
        if a.len() < 4 {
            return;
        }
        for j in 0..a.len() - min(a.len(), (cdr3_min_len() + 3) + 1) {
            if a[j] == b'C' {
                // CDR3 starts at position j on a
                let first_f = j + (cdr3_min_len() - 3);
                let last_f = a.len() - 4;
                for k in first_f..last_f {
                    if k + right[0].len() - 1 >= a.len() {
                        break;
                    }
                    let mut rscore = 0;
                    for m in 0..right[0].len() {
                        let mut hit = false;
                        for r in 0..right.len() {
                            if a[k + m] == right[r][m] {
                                hit = true;
                            }
                        }
                        if hit {
                            rscore += 1;
                        }
                    }
                    if rscore >= 4 {
                        let mut st = false;
                        for l in j + 1..k + 2 {
                            if a[l] == b'*' {
                                st = true;
                            }
                        }
                        let ll = left[0].len();
                        if !st && j >= ll {
                            let mut lscore = 0;
                            for m in 0..ll {
                                let mut hit = false;
                                for r in 0..left.len() {
                                    if a[j - ll + m] == left[r][m] {
                                        hit = true;
                                    }
                                }
                                if hit {
                                    lscore += 1;
                                }
                            }
                            // ◼ It's possible that the lscore + rscore
                            // ◼ bound should be increased.
                            if lscore >= 3 && lscore + rscore >= MIN_TOTAL_CDR3_SCORE {
                                cdr3.push((
                                    tig.start + i + 3 * j,
                                    a[j..k + 2 + 1].to_vec(),
                                    lscore,
                                    rscore,
                                ));
                            }
                        }
                    }
                }
            }
        }
    }

    // Only return cdr3s having the maximum score.

    let mut m = 0;
    for i in 0..cdr3.len() {
        m = max(m, cdr3[i].2 + cdr3[i].3);
    }
    let mut to_delete = vec![false; cdr3.len()];
    for i in 0..cdr3.len() {
        if cdr3[i].2 + cdr3[i].3 < m {
            to_delete[i] = true;
        }
    }
    erase_if(cdr3, &to_delete);
    cdr3.sort();

    // Prefer later start and prefer longer CDR3.

    if cdr3.len() > 1 {
        // ◼ This is awkward.
        let n = cdr3.len();
        cdr3.swap(0, n - 1);
        cdr3.truncate(1);
    }
}

pub fn print_cdr3(tig: &DnaStringSlice, log: &mut Vec<u8>) {
    let mut cdr3 = Vec::<(usize, Vec<u8>, usize, usize)>::new();
    get_cdr3(&tig, &mut cdr3);
    for i in 0..cdr3.len() {
        fwriteln!(
            log,
            "cdr3 = {} at {}, score = {} + {}",
            strme(&cdr3[i].1),
            cdr3[i].0,
            cdr3[i].2,
            cdr3[i].3
        );
    }
}

// Given annotations of a DNA sequence, return a slice showing where the CDR3
// sequence should live, or a null slice.  This uses some empirically determined
// bounds.
//
// ◼ This seems very unlikely to be optimal.  The value of LOW_RELV_CDR3 was
// ◼ lowered to make BCR work, which suggests that measuring relative to the end
// ◼ of the V segment is not right.

pub fn cdr3_loc<'a>(
    tig: &'a DnaString,
    refdata: &RefData,
    ann: &Vec<(i32, i32, i32, i32, i32)>,
) -> DnaStringSlice<'a> {
    // Given the design of this function, the following bound appears to be optimal
    // except possibly for changes less than ten.
    const LOW_RELV_CDR3: isize = -40;
    if ann.len() == 0 {
        return tig.slice(0, 0);
    }
    let mut i = ann.len() - 1;
    loop {
        let t = ann[i].2 as usize;
        if !refdata.rheaders[t].contains("segment") && refdata.is_v(t) {
            let (l, p) = (ann[i].0 as isize, ann[i].3 as isize);
            let vstop_on_tig = l + refdata.refs[t].len() as isize - p;
            let mut start = vstop_on_tig + LOW_RELV_CDR3;
            if start < 0 {
                start = 0;
            }
            if start > tig.len() as isize {
                start = tig.len() as isize;
            }
            return tig.slice(start as usize, tig.len());
        }
        if i == 0 {
            return tig.slice(0, 0);
        }
        i -= 1;
    }
}

// Given a DNA sequence and annotations of it, as defined by annotate_seq, find
// CDR3 positions on it, constrained by the annotation.  This uses empirically
// determined bounds relative to that annotation.

pub fn get_cdr3_using_ann(
    tig: &DnaString,
    refdata: &RefData,
    ann: &Vec<(i32, i32, i32, i32, i32)>,
    cdr3: &mut Vec<(usize, Vec<u8>, usize, usize)>,
) {
    let window = cdr3_loc(tig, refdata, ann);

    // Enlarge the window because get_cdr3 looks for motifs to the left and right
    // of the actual CDR3.
    // ◼ Pretty ugly.  This should really be inside get_cdr3.

    let start = max(0, window.start as isize - cdr3_motif_left()[0].ilen() * 3);
    let mut stop = start + window.length as isize + cdr3_motif_right()[0].ilen() * 3;
    if stop > tig.len() as isize {
        stop = tig.len() as isize;
    }
    if stop < start {
        stop = start;
    }
    let window2 = tig.slice(start as usize, stop as usize);

    // Now find the CDR3.

    get_cdr3(&window2, cdr3)
}

pub fn print_cdr3_using_ann(
    tig: &DnaString,
    refdata: &RefData,
    ann: &Vec<(i32, i32, i32, i32, i32)>,
    log: &mut Vec<u8>,
) {
    let mut cdr3 = Vec::<(usize, Vec<u8>, usize, usize)>::new();
    get_cdr3_using_ann(tig, refdata, ann, &mut cdr3);
    for i in 0..cdr3.len() {
        fwriteln!(
            log,
            "cdr3 = {} at {}, score = {} + {}",
            strme(&cdr3[i].1),
            cdr3[i].0,
            cdr3[i].2,
            cdr3[i].3
        );
    }
}

// ▓▓▓▓▓▓▓▓▓▓▓▓▓▓▓▓▓▓▓▓▓▓▓▓▓▓▓▓▓▓▓▓▓▓▓▓▓▓▓▓▓▓▓▓▓▓▓▓▓▓▓▓▓▓▓▓▓▓▓▓▓▓▓▓▓▓▓▓▓▓▓▓▓▓▓▓▓▓▓▓▓
// ANNOTATION STRUCTURE
// ▓▓▓▓▓▓▓▓▓▓▓▓▓▓▓▓▓▓▓▓▓▓▓▓▓▓▓▓▓▓▓▓▓▓▓▓▓▓▓▓▓▓▓▓▓▓▓▓▓▓▓▓▓▓▓▓▓▓▓▓▓▓▓▓▓▓▓▓▓▓▓▓▓▓▓▓▓▓▓▓▓

// Here we have code that presents annotations.json.

// Coordinates in an AnnotationUnit are zero-based.  The alignment score is computed
// using the following penalties:
// MATCH_SCORE = 2
// MISMATCH_PENALTY = 3
// GAP_OPEN_PENALTY = 5
// EXTEND_PENALTY = 1
// which are copied from cellranger/lib/python/cellranger/vdj/constants.py.

#[derive(Debug, Serialize, Deserialize, Clone, PartialEq)]
pub struct AnnotationFeature {
    pub chain: VdjChain,        // chain type of the reference record, e.g. TRA
    pub display_name: String,   // same as gene_name
    pub feature_id: usize,      // id of reference record
    pub gene_name: String,      // name of reference record e.g. TRAV14-1
    pub region_type: VdjRegion, // region type e.g. L-REGION+V-REGION
}

#[derive(Debug, Serialize, Deserialize, Clone, PartialEq)]
pub struct AnnotationUnit {
    pub contig_match_start: usize,     // start on contig
    pub contig_match_end: usize,       // stop on contig
    pub annotation_match_start: usize, // start on reference record
    pub annotation_match_end: usize,   // stop on reference record
    pub annotation_length: usize,      // length of reference record
    pub cigar: String,                 // cigar of the alignment
    pub score: i32,                    // score of the alignment
    pub feature: AnnotationFeature,    // feature type
}

impl AnnotationUnit {
    // Given one or two alignment entities as produced by annotate_seq, of the same
    // contig to the same reference sequence, produce an AnnotationUnit.

    pub fn from_annotate_seq(
        b: &DnaString,
        refdata: &RefData,
        ann: &Vec<(i32, i32, i32, i32, i32)>,
    ) -> AnnotationUnit {
        // Sanity check the inputs.  Obviously these conditions should be checked
        // before calling, so that they can never fail.

        let na = ann.len();
        assert!(na == 1 || na == 2);
        if ann.len() == 2 {
            assert!(ann[0].2 == ann[1].2);
            assert!(
                (ann[0].0 + ann[0].1 == ann[1].0 && ann[0].3 + ann[0].1 < ann[1].3)
                    || (ann[0].0 + ann[0].1 < ann[1].0 && ann[0].3 + ann[0].1 == ann[1].3)
            );
        }

        // Build a cigar string for a single alignment, having an indel in the case
        // where there are two alignment entities.  This does not show mismatches.

        let mut cig = String::new();
        let left1 = ann[0].0 as usize;
        let len1 = ann[0].1 as usize;
        let right1 = b.len() - left1 - len1;
        if left1 > 0 {
            cig += &format!("{}S", left1);
        }
        cig += &format!("{}M", len1);
        if na == 1 && right1 > 0 {
            cig += &format!("{}S", right1);
        }
        if na == 2 {
            let n1 = ann[1].0 - ann[0].0 - ann[0].1;
            let n2 = ann[1].3 - ann[0].3 - ann[0].1;
            if n1 == 0 {
                cig += &format!("{}D", n2);
            }
            if n2 == 0 {
                cig += &format!("{}I", n1);
            }
            let left2 = ann[1].0 as usize;
            let len2 = ann[1].1 as usize;
            let right2 = b.len() - left2 - len2;
            cig += &format!("{}M", len2);
            if right2 > 0 {
                cig += &format!("{}S", right2);
            }
        }

        // Test for internal soft clipping, which would be a bug.
        // ◼ This is horrible.  We should have a function validate_cigar_string
        // ◼ that validates a cigar string in its entirety, not just test for one
        // ◼ type of anomaly.

        let mut s_pos = Vec::new();
        let mut char_pos = 0;
        for c in cig.chars() {
            if c.is_ascii_alphabetic() {
                if c == 'S' {
                    s_pos.push(char_pos)
                }
                char_pos += 1;
            }
        }
        for p in &s_pos {
            if *p != 0 && *p != char_pos - 1 {
                panic!("Illegal internal soft clipping in cigar {}", cig);
            }
        }

        // Compute alignment score.

        let mut s = 0 as i32;
        let t = ann[0].2 as usize;
        let r = &refdata.refs[t];
        for l in 0..na {
            for i in 0..ann[l].1 {
                if b.get((ann[l].0 + i) as usize) == r.get((ann[l].3 + i) as usize) {
                    s += 2;
                } else {
                    s -= 3;
                }
            }
        }
        if na == 2 {
            let n1 = ann[1].0 - ann[0].0 - ann[0].1;
            let n2 = ann[1].3 - ann[0].3 - ann[0].1;
            let n = max(n1, n2);
            s += 4 + n;
        }

        // Build the rest.

        let types = vec!["IGH", "IGK", "IGL", "TRA", "TRB", "TRD", "TRG"];
        let mut chain_type = String::new();
        for i in 0..types.len() {
            if refdata.rheaders[t].contains(&types[i]) {
                chain_type = types[i].to_string();
                break;
            }
        }
        let v: Vec<&str> = refdata.rheaders[t].split_terminator('|').collect();
        AnnotationUnit {
            contig_match_start: ann[0].0 as usize,
            contig_match_end: (ann[na - 1].0 + ann[na - 1].1) as usize,
            annotation_match_start: ann[0].3 as usize,
            annotation_match_end: (ann[na - 1].3 + ann[na - 1].1) as usize,
            annotation_length: refdata.refs[t].len(),
            cigar: cig,
            score: s,
            feature: AnnotationFeature {
                chain: chain_type.parse().unwrap(),
                display_name: refdata.name[t].clone(),
                feature_id: v[1].force_usize(),
                gene_name: refdata.name[t].clone(),
                region_type: v[3].parse().unwrap(),
            },
        }
    }
}

#[derive(Debug, Serialize, Deserialize, Clone, Default, PartialEq)]
pub struct ClonotypeInfo {
    #[serde(default)]
    pub raw_clonotype_id: Option<String>,
    #[serde(default)]
    pub raw_consensus_id: Option<String>,
    #[serde(default)]
    pub exact_subclonotype_id: Option<String>,
}

impl ClonotypeInfo {
    pub fn empty() -> Self {
        ClonotypeInfo::default()
    }
}

#[derive(Debug, Serialize, Deserialize, Clone, PartialEq)]
pub struct Region {
    pub start: usize,
    pub stop: usize,
    pub nt_seq: String,
    pub aa_seq: String,
}

#[derive(Debug, Serialize, Deserialize, Clone, PartialEq)]
pub struct ContigAnnotation {
    // raw data for the contig
    pub barcode: String,     // the barcode
    pub contig_name: String, // name of the contig
    pub sequence: String,    // nucleotide sequence for contig
    pub quals: String,       // contig quality scores
    pub fraction_of_reads_for_this_barcode_provided_as_input_to_assembly: Option<f64>,

    // contig support
    pub read_count: usize, // number of reads assigned to contig
    pub umi_count: usize,  // number of UMIs assigned to the contig

    // amino acid sequence
    //
    // The start position of the amino acid sequence on the contig is unspecified.
    // ◼ This seems like a flaw.
    pub start_codon_pos: Option<usize>, // start pos on contig of start codon
    pub stop_codon_pos: Option<usize>,  // start pos on contig of stop codon
    pub aa_sequence: Option<String>,    // amino acid sequence
    pub frame: Option<usize>,           // null and never changed (unused field)

    // CDR3
    pub cdr3: Option<String>,      // amino acid sequence for CDR3, or null
    pub cdr3_seq: Option<String>,  // nucleotide sequence for CDR3, or null
    pub cdr3_start: Option<usize>, // start position in bases on contig of CDR3
    pub cdr3_stop: Option<usize>,  // stop position in bases on contig of CDR3

    // CDR* and FWR* regions. There are not filled in here
    // CDR3 follows a different convention here to ensure backwards compatibility
    pub fwr1: Option<Region>,
    pub cdr1: Option<Region>,
    pub fwr2: Option<Region>,
    pub cdr2: Option<Region>,
    pub fwr3: Option<Region>,
    pub fwr4: Option<Region>,

    // annotations
    pub annotations: Vec<AnnotationUnit>, // the annotations
    pub clonotype: Option<String>,        // null, filled in later
    pub info: ClonotypeInfo,              // Empty initially, may be filled in later

    // state of the contig
    pub high_confidence: bool,               // declared high confidence?
    pub validated_umis: Option<Vec<String>>, // validated UMIs
    pub is_cell: bool,                       // was the barcode declared a cell?
    pub productive: Option<bool>,            // productive?  (null means not full length)
    pub filtered: bool,                      // true and never changed (unused field)

    pub is_gex_cell: Option<bool>, // Was the barcode declared a cell by Gene expression data, if available
    pub is_asm_cell: Option<bool>, // Was the barcode declared a cell by the VDJ assembler

    pub full_length: Option<bool>, // New field added in CR 4.1. None if the field is not set
}

impl ContigAnnotation {
    // Given the alignment entities produced by annotate_seq, produce a
    // ContigAnnotation.  This is done so as to produce at most one V, D, J and C,
    // each.  Pairs of alignment entities that are separated by an indel get
    // collapsed in this process.

    pub fn from_annotate_seq(
        b: &DnaString,                        // the contig
        q: &[u8],                             // qual scores for the contig
        tigname: &String,                     // name of the contig
        refdata: &RefData,                    // reference data
        ann: &Vec<(i32, i32, i32, i32, i32)>, // output of annotate_seq
        nreads: usize,                        // number of reads assigned to contig
        numis: usize,                         // number of umis assigned to contig
        high_confidencex: bool,               // declared high confidence?
        validated_umis: Option<Vec<String>>,  // validated UMIs
        is_cellx: bool,                       // was the barcode declared a cell?
        productivex: bool,                    // productive?
    ) -> ContigAnnotation {
        let mut vstart = -1 as i32;
        for i in 0..ann.len() {
            let t = ann[i].2 as usize;
            if refdata.is_v(t) && ann[i].3 == 0 {
                vstart = ann[i].0;
            }
        }
        let mut aa = String::new();
        let mut stop = -1 as i32;
        let x = b.to_owned().to_ascii_vec();
        if vstart >= 0 {
            let y = aa_seq(&x, vstart as usize);
            aa = stringme(&y);
            for i in 0..y.len() {
                if y[i] == b'*' {
                    stop = vstart + 3 * (i as i32);
                    break;
                }
            }
        }
        let (mut cdr3x, mut cdr3x_dna) = (String::new(), String::new());
        let (mut cdr3x_start, mut cdr3x_stop) = (-1 as i32, -1 as i32);
        let mut cdr3y = Vec::<(usize, Vec<u8>, usize, usize)>::new();
        if refdata.refs.len() > 0 {
            get_cdr3_using_ann(b, refdata, ann, &mut cdr3y);
        } else {
            get_cdr3(&b.slice(0, b.len()), &mut cdr3y);
        }
        if cdr3y.len() > 0 {
            cdr3x = stringme(&cdr3y[0].1);
            let start = cdr3y[0].0;
            for i in start..start + 3 * cdr3x.len() {
                cdr3x_dna.push(x[i] as char);
            }
            cdr3x_start = start as i32;
            cdr3x_stop = (start + 3 * cdr3x.len()) as i32;
        }
        let mut qp = q.to_vec();
        for i in 0..q.len() {
            qp[i] += 33;
        }
        let mut ann = ContigAnnotation {
            barcode: tigname.before("_").to_string(),
            contig_name: tigname.clone(),
            sequence: b.to_string(),
            quals: stringme(&qp),
            fraction_of_reads_for_this_barcode_provided_as_input_to_assembly: None,
            read_count: nreads,
            umi_count: numis,
            start_codon_pos: match vstart {
                -1 => None,
                _ => Some(vstart as usize),
            },
            stop_codon_pos: match stop {
                -1 => None,
                _ => Some(stop as usize),
            },
            aa_sequence: match vstart {
                -1 => None,
                _ => Some(aa),
            },
            frame: None,
            cdr3: match cdr3x.is_empty() {
                true => None,
                _ => Some(cdr3x.clone()),
            },
            cdr3_seq: match cdr3x.is_empty() {
                true => None,
                _ => Some(cdr3x_dna),
            },
            cdr3_start: match cdr3x.is_empty() {
                true => None,
                _ => Some(cdr3x_start as usize),
            },
            cdr3_stop: match cdr3x.is_empty() {
                true => None,
                _ => Some(cdr3x_stop as usize),
            },
            annotations: make_annotation_units(b, refdata, ann),
            clonotype: None,
            info: ClonotypeInfo::empty(),
            high_confidence: high_confidencex,
            validated_umis: validated_umis,
            is_cell: is_cellx,
            productive: Some(productivex),
            filtered: true,
            // These need to be populated by the assembler explicitly as needed
            is_gex_cell: None,
            is_asm_cell: None,
            full_length: None,

            fwr1: None,
            cdr1: None,
            fwr2: None,
            cdr2: None,
            fwr3: None,
            fwr4: None,
        };
        ann.full_length = Some(ann.is_full_length());
        ann
    }

    // Produce a ContigAnnotation from a sequence.

    pub fn from_seq(
        b: &DnaString,                       // the contig
        q: &[u8],                            // qual scores for the contig
        tigname: &String,                    // name of the contig
        refdata: &RefData,                   // reference data
        nreads: usize,                       // number of reads assigned to contig
        numis: usize,                        // number of umis assigned to contig
        high_confidence: bool,               // declared high confidence?
        validated_umis: Option<Vec<String>>, // validated UMIs
        is_cell: bool,                       // was the barcode declared a cell?
    ) -> ContigAnnotation {
        let mut ann = Vec::<(i32, i32, i32, i32, i32)>::new();
        annotate_seq(&b, &refdata, &mut ann, true, false, true);
        let mut log = Vec::<u8>::new();
        let productive = is_valid(&b, refdata, &ann, false, &mut log);
        ContigAnnotation::from_annotate_seq(
            b,
            q,
            tigname,
            refdata,
            &ann,
            nreads,
            numis,
            high_confidence,
            validated_umis,
            is_cell,
            productive,
        )
    }

    // Output with four space indentation.  Ends with comma and newline.

    pub fn write(&self, out: &mut BufWriter<File>) {
        let buf = Vec::new();
        let formatter = serde_json::ser::PrettyFormatter::with_indent(b"    ");
        let mut ser = serde_json::Serializer::with_formatter(buf, formatter);
        self.serialize(&mut ser).unwrap();
        fwriteln!(out, "{},", String::from_utf8(ser.into_inner()).unwrap());
    }

    // Print.

    pub fn print(&self, log: &mut Vec<u8>) {
        log.append(&mut serde_json::to_vec_pretty(&self).unwrap());
    }

    /// Find annotation unit corresponding to the given region
    pub fn get_region(&self, region: VdjRegion) -> Option<&AnnotationUnit> {
        self.annotations
            .iter()
            .find(|ann_unit| ann_unit.feature.region_type == region)
    }

    /// Find gene name corresponding to the given region if it exists
    pub fn get_gene_name(&self, region: VdjRegion) -> Option<&String> {
        self.get_region(region).map(|unit| &unit.feature.gene_name)
    }

    pub fn is_productive(&self) -> bool {
        self.productive.unwrap_or(false)
    }

    pub fn is_full_length(&self) -> bool {
        self.full_length.unwrap_or(check_full_length(
            self.get_region(VdjRegion::V),
            self.get_region(VdjRegion::J),
        ))
    }

    /// The chain corresponding to this contig is defined as the chain type of the V-region
    /// if it exists. This is consistent with the defn used in enclone
    pub fn chain_type(&self) -> Option<VdjChain> {
        self.get_region(VdjRegion::V).map(|unit| unit.feature.chain)
    }
}

fn check_full_length(v_ann: Option<&AnnotationUnit>, j_ann: Option<&AnnotationUnit>) -> bool {
    match (v_ann, j_ann) {
        (Some(v_region), Some(j_region)) => {
            v_region.annotation_match_start == 0
                && j_region.annotation_match_end == j_region.annotation_length
        }
        _ => false,
    }
}

// Given the alignment entities produced by annotate_seq, produce an AnnotationUnit.
// This is done so as to produce at most one V, D, J and C, each.  Pairs of
// alignment entities that are separated by an indel get collapsed in this process.

pub fn make_annotation_units(
    b: &DnaString,
    refdata: &RefData,
    ann: &Vec<(i32, i32, i32, i32, i32)>,
) -> Vec<AnnotationUnit> {
    let mut x = Vec::<AnnotationUnit>::new();
    let rtype = vec!["U", "V", "D", "J", "C"];
    for i in 0..rtype.len() {
        let mut locs = Vec::<(usize, usize, usize)>::new();
        let mut j = 0;
        while j < ann.len() {
            let t = ann[j].2 as usize;
            if refdata.segtype[t] != rtype[i].to_string() {
                j += 1;
                continue;
            }
            let mut entries = 1;
            let mut len = ann[j].1;
            if j < ann.len() - 1 && ann[j + 1].2 as usize == t {
                if (ann[j].0 + ann[j].1 == ann[j + 1].0 && ann[j].3 + ann[j].1 < ann[j + 1].3)
                    || (ann[j].0 + ann[j].1 < ann[j + 1].0 && ann[j].3 + ann[j].1 == ann[j + 1].3)
                {
                    entries = 2;
                    len += ann[j + 1].1;
                }
            }
            let mut score = len as usize;
            if refdata.segtype[t] == "V".to_string() && ann[j].3 == 0 {
                score += 1_000_000;
            }
            if refdata.segtype[t] == "J".to_string()
                && (ann[j].3 + ann[j].1) as usize == refdata.refs[t].len()
            {
                score += 1_000_000;
            }
            locs.push((score, j, entries));
            j += entries;
        }
        reverse_sort(&mut locs);
        if locs.len() > 0 {
            let (j, entries) = (locs[0].1, locs[0].2);
            let mut annx = Vec::<(i32, i32, i32, i32, i32)>::new();
            for k in j..j + entries {
                annx.push(ann[k].clone());
            }
            x.push(AnnotationUnit::from_annotate_seq(b, refdata, &annx));
        }
    }
    x
}

#[cfg(test)]
mod tests {
    use super::*;
    use crate::{annotate, refx};

    // The following test checks for alignment of a D region.  This example was fixed by code
    // changes in March 2020.

    #[test]
    fn test_d_region_alignment() {
        use annotate::*;
        let seq = DnaString::from_acgt_bytes(
            b"GGAGGTGCGAATGACTCTGCTCTCTGTCCTGTCTCCTCATCTGCAAAATTAGGAAGCCTGTCTTGATTATCTCCAGGAA\
            CCTCCCACCTCTTCATTCCAGCCTCTGACAAACTCTGCACATTAGGCCAGGAGAAGCCCCCGAGCCAAGTCTCTTTTCTCATTCTC\
            TTCCAACAAGTGCTTGGAGCTCCAAGAAGGCCCCCTTTGCACTATGAGCAACCAGGTGCTCTGCTGTGTGGTCCTTTGTCTCCTGG\
            GAGCAAACACCGTGGATGGTGGAATCACTCAGTCCCCAAAGTACCTGTTCAGAAAGGAAGGACAGAATGTGACCCTGAGTTGTGAA\
            CAGAATTTGAACCACGATGCCATGTACTGGTACCGACAGGACCCAGGGCAAGGGCTGAGATTGATCTACTACTCACAGATAGTAAA\
            TGACTTTCAGAAAGGAGATATAGCTGAAGGGTACAGCGTCTCTCGGGAGAAGAAGGAATCCTTTCCTCTCACTGTGACATCGGCCC\
            AAAAGAACCCGACAGCTTTCTATCTCTGTGCCAGTAGTATTTTTCTTGCCGGGACAGGGGGCTGGAGCGGCACTGAAGCTTTCTTT\
            GGACAAGGCACCAGACTCACAGTTGTAGAGGACCTGAACAAGGTGTTCCCACCCGAGGTCGCTGTGTTTGAGCCATCAGA",
        );
        let (refx, ext_refx) = (human_ref(), String::new());
        let (is_tcr, is_bcr) = (true, false);
        let mut refdata = RefData::new();
        make_vdj_ref_data_core(&mut refdata, &refx, &ext_refx, is_tcr, is_bcr, None);
        let mut ann = Vec::<(i32, i32, i32, i32, i32)>::new();
        annotate_seq(&seq, &refdata, &mut ann, true, false, true);
        let mut have_d = false;
        for i in 0..ann.len() {
            if refdata.is_d(ann[i].2 as usize) {
                have_d = true;
            }
        }
        if !have_d {
            panic!("\nFailed to find alignment of D region.\n");
        }
    }

    #[test]
    fn test_no_internal_soft_clipping() {
        use refx::RefData;

        let refdata = RefData::from_fasta(&String::from(
            "test/inputs/test_no_internal_soft_clipping_ref.fa",
        ));
        // println!("Loaded reference with {} entries", refdata.id.len());

        let contig_seq = DnaString::from_acgt_bytes("AGGAACTGCTCAGTTAGGACCCAGACGGAACCATGGAAGCCCCAGCGCAGCT\
        TCTCTTCCTCCTGCTACTCTGGCTCCCAGATACCACTGGAGAAATAGTGATGACGCAGTCTCCAGCCACCCTGTCTGTGTCTCCAGGGGAAAGAGCC\
        ACCCTCTCCTGCAGGGCCAGTCAGAGTGTTAGCAGCAGCTACTTAGCCTGGTACCAGCAGAAACCTGGCCAGGCTCCCAGGCTCCTCATCTATGGTG\
        CATCCACCAGGGCCACTGGTATCCCAGCCAGGTTCAGTGGCAGTGGGTCTGGGACAGAGTTCACTCTCACCATCAGCAGCCTGCAGTCTGAAGATTT\
        TGCAGTTTATTACTGTCAGCAGTATAATAACTGGCTCATGTACACTTTTGGCCAGGGGACCAAGCTGGAGATCAAACGAACTGTGGCTGCACCATCT\
        GTCTTCATCTTCCCGCCATCTGATGAGCAGTTGAAATCTGGAACTGCCTCTGTTGTGTGCCTGCTGAATAACTTCTATCCCAGAGAGGCCAAAGTAC\
        AGTGGAAGGTGGATAACGC".as_bytes());

        // Phred quality passed in, convert to raw quality, the ContigAnnotation add the
        // offset back when writing!
        let contig_qual: Vec<u8> = "III]]]]]]]]]]]]]]]]]]]]]]]]]]]]]]]]]]]]]]]]]]]]]]]]]]]]]]]]]]]]]]]]]]\
        ]]]]]]]]]]]]]]]]]]]]]]]]]]]]]]]]]]]]]]]]]]]]]]]]]]]]]]]]]]]]]]]]]]]]]]]]]]]]]]]]]]]]]]]]]]]]]]]]]\
        ]]]]]]]]]]]]]]]]IIII!!!IIIIIIIIIIII]]]]]]]]]X]]]]]]]]]]]]]]]]]]]]]]]]]]]]]]]]]]]]]]]]]]]]]]]]]]]]\
        ]]]]]]]]]]]]]]]]]]]]]]]]]]]]]]]]]]]]]]]]]]]]]]]]]]]]]]]]]]]]]]]]]]]]]]]]]]]]]]]]]]]]]]]]]]]]]]]]]\
        ]]]]]]]]]]]]]]]]]]]]]]]]]]]]]]]]]]]]]]]]]]]]]]]]]]]]]]]]]]]]]]]]]]]]]]]]]]]]]]]]]]]]]]]]]]]]]]]]]\
        ]]]]]]]]]]]]]]]]]]]]]]]]]]]]]]]]]]]]]]]]]]]]]]]]]]]]]]]]]]]]]]]]]]]]]]]]]]]]]]]]]]]]]]]]]]]]]]]]]\
        ]]".as_bytes().iter().map(|x| x-33).collect();
        let annotation = ContigAnnotation::from_seq(
            &contig_seq,
            &contig_qual,
            &"clonotype125_consensus_1".to_string(),
            &refdata,
            120,
            2,
<<<<<<< HEAD
            true,  // high_confidence
=======
            true, // high_confidence
>>>>>>> 4e93ec54
            None,
            false, // is_cell, should be changed to None
        );

        // println!("{:#?}", annotation);
        for ann in &annotation.annotations {
            let mut s_pos = Vec::new();
            let mut char_pos = 0;
            for c in ann.cigar.chars() {
                if c.is_ascii_alphabetic() {
                    if c == 'S' {
                        s_pos.push(char_pos)
                    }
                    char_pos += 1;
                }
            }
            if !s_pos.is_empty() {
                println!("Cigar : {:?}", ann.cigar);
                println!("Soft clipping at : {:?}", s_pos);
                for p in &s_pos {
                    assert!(*p == 0 || *p == (char_pos - 1))
                }
            }
        }
    }
}<|MERGE_RESOLUTION|>--- conflicted
+++ resolved
@@ -2931,11 +2931,7 @@
             &refdata,
             120,
             2,
-<<<<<<< HEAD
-            true,  // high_confidence
-=======
             true, // high_confidence
->>>>>>> 4e93ec54
             None,
             false, // is_cell, should be changed to None
         );
